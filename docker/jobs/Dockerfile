--- conflicted
+++ resolved
@@ -6,17 +6,12 @@
 
 ADD apt.arvados.org.list /etc/apt/sources.list.d/
 RUN apt-key adv --keyserver pool.sks-keyservers.net --recv 1078ECD7
-<<<<<<< HEAD
-
-RUN apt-get update -q && apt-get install -qy git python-pip python-virtualenv python-arvados-python-client python-dev libcurl4-gnutls-dev nodejs python-arvados-cwl-runner
-=======
 RUN gpg --keyserver pool.sks-keyservers.net --recv-keys D39DC0E3
 
 ARG COMMIT=latest
 RUN echo $COMMIT && apt-get update -q
->>>>>>> 0e32c4ee
 
-RUN apt-get install -qy git python-pip python-virtualenv python-arvados-python-client python-dev libcurl4-gnutls-dev
+RUN apt-get install -qy git python-pip python-virtualenv python-arvados-python-client python-dev libcurl4-gnutls-dev nodejs python-arvados-cwl-runner
 
 # Install dependencies and set up system.
 RUN /usr/sbin/adduser --disabled-password \
