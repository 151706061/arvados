--- conflicted
+++ resolved
@@ -78,7 +78,6 @@
             link_name += ' <span class="label label-info">' + html_escape(tag.name) + '</span>'
           end
         end
-<<<<<<< HEAD
         if opts[:thumbnail] and resource_class == Collection
           maximg = 3
           Collection.where(uuid: link_uuid).each do |c|
@@ -92,8 +91,6 @@
             end
           end
         end
-=======
->>>>>>> 2f91702d
       end
       style_opts[:class] = (style_opts[:class] || '') + ' nowrap'
       if opts[:no_link]
@@ -191,7 +188,7 @@
       datatype = 'select'
     elsif dataclass == 'number'
       datatype = 'number'
-1    else
+    else
       if template.is_a? Array
         # ?!?
       elsif template.is_a? String
