<!DOCTYPE html>
<html>
<head>
  <meta charset="utf-8">
  <title>
    <% if content_for? :page_title %>
    <%= yield :page_title %> / <%= Rails.configuration.site_name %>
    <% else %>
    <%= Rails.configuration.site_name %>
    <% end %>
  </title>
  <meta name="viewport" content="width=device-width, initial-scale=1.0">
  <link rel="icon" href="/favicon.ico" type="image/x-icon">
  <link rel="shortcut icon" href="/favicon.ico" type="image/x-icon">
  <meta name="description" content="">
  <meta name="author" content="">
  <%= stylesheet_link_tag    "application", :media => "all" %>
  <%= javascript_include_tag "application" %>
  <%= csrf_meta_tags %>
  <%= yield :head %>
  <%= javascript_tag do %>
  <%= yield :js %>
  <% end %>
  <style>
    <%= yield :css %>
    body {
    min-height: 100%;
    height: 100%;
    }

    body > div.container-fluid {
    padding-top: 70px; /* 70px to make the container go all the way to the bottom of the navbar */
    }

    body > div.container-fluid > div.col-sm-10.col-sm-offset-2 {
    overflow: auto;
    }

    @media (max-width: 979px) { body { padding-top: 0; } }

    .navbar .nav li.nav-separator > span.glyphicon.glyphicon-arrow-right {
    padding-top: 1.25em;
    }

<<<<<<< HEAD
=======
    /* Setting the height needs to be fixed with javascript. */
    .dropdown-menu {
    padding-right: 20px;
    max-height: 440px;
    width: 400px;
    overflow-y: auto;
    }
>>>>>>> d7a07294
    @media (min-width: 768px) {
        .left-nav {
            position: fixed;
            top: 0;
            left: 0;
            height: 100%;
            padding-left: 0;
        }
    }

    @media (max-width: 767px) {
        .breadcrumbs {
            display: none;
        }
    }
  </style>
</head>
<body>

  <div class="navbar navbar-default navbar-fixed-top">
    <div class="container-fluid">
      <div class="navbar-header">
        <button type="button" class="navbar-toggle" data-toggle="collapse" data-target="#workbench-navbar.navbar-collapse">
          <span class="sr-only">Toggle navigation</span>
          <span class="icon-bar"></span>
          <span class="icon-bar"></span>
          <span class="icon-bar"></span>
        </button>
        <a class="navbar-brand" href="/"><%= Rails.configuration.site_name rescue Rails.application.class.parent_name %></a>
      </div>

      <div class="collapse navbar-collapse" id="workbench-navbar">
      <ul class="nav navbar-nav navbar-left breadcrumbs">
        <% if current_user %>
        <% if content_for?(:breadcrumbs) %>
          <%= yield(:breadcrumbs) %>
        <% else %>
          <li class="nav-separator"><span class="glyphicon glyphicon-arrow-right"></span></li>
          <li>
            <%= link_to(
                        controller.model_class.to_s.pluralize.underscore.gsub('_', ' '),
                        url_for({controller: params[:controller]})) %>
          </li>
          <% if params[:action] != 'index' %>
            <li class="nav-separator">
              <span class="glyphicon glyphicon-arrow-right"></span>
            </li>
            <li>
              <%= link_to controller.breadcrumb_page_name, request.fullpath %>
            </li>
            <li style="padding: 14px 0 14px">
              <%= form_tag do |f| %>
                <%= render :partial => "selection_checkbox", :locals => {:object => @object} %>
              <% end %>
            </li>
          <% end %>
        <% end %>
        <% end %>
      </ul>

      <ul class="nav navbar-nav navbar-right">

        <li>
          <a><i class="rotating loading glyphicon glyphicon-refresh"></i></a>
        </li>

        <% if current_user %>
        <!-- XXX placeholder for this when search is implemented
        <li>
          <form class="navbar-form" role="search">
            <div class="input-group" style="width: 220px">
              <input type="text" class="form-control" placeholder="search">
              <span class="input-group-addon"><span class="glyphicon glyphicon-search"></span></span>
            </div>
          </form>
        </li>
        -->

        <li class="dropdown notification-menu">
          <a href="#" class="dropdown-toggle" data-toggle="dropdown">
            <span class="glyphicon glyphicon-paperclip"></span>
            <span class="badge" id="persistent-selection-count"></span>
            <span class="caret"></span>
          </a>
          <ul class="dropdown-menu" role="menu" id="persistent-selection-list">
          </ul>
        </li>

        <% if current_user.is_active %>
        <li class="dropdown notification-menu">
          <a href="#" class="dropdown-toggle" data-toggle="dropdown">
            <span class="glyphicon glyphicon-envelope"></span>
            <span class="badge badge-alert notification-count"><%= @notification_count %></span>
            <span class="caret"></span>
          </a>
          <ul class="dropdown-menu" role="menu">
            <% if (@notifications || []).length > 0 %>
              <% @notifications.each_with_index do |n, i| %>
                <% if i > 0 %><li class="divider"></li><% end %>
                <li class="notification"><%= n.call(self) %></li>
              <% end %>
            <% else %>
              <li class="notification empty">No notifications.</li>
            <% end %>
          </ul>
        </li>
        <% end %>

        <li class="dropdown">
          <a href="#" class="dropdown-toggle" data-toggle="dropdown">
            <span class="glyphicon glyphicon-user"></span><span class="caret"></span>
          </a>
          <ul class="dropdown-menu" role="menu">
            <li role="presentation" class="dropdown-header"><%= current_user.email %></li>
            <% if current_user.is_active %>
            <li role="presentation" class="divider"></li>
            <li role="presentation"><a href="/authorized_keys" role="menuitem">Manage ssh keys</a></li>
            <li role="presentation"><a href="/api_client_authorizations" role="menuitem">Manage API tokens</a></li>
            <li role="presentation" class="divider"></li>
            <% end %>
            <li role="presentation"><a href="<%= logout_path %>" role="menuitem">Log out</a></li>
          </ul>
        </li>
	<% else -%>
          <li><a href="<%= $arvados_api_client.arvados_login_url(return_to: root_url) %>">Log in</a></li>
	<% end -%>
      </ul>
      </div><!-- /.navbar-collapse -->
    </div><!-- /.container-fluid -->
  </div>

  <div class="container-fluid">
      <div class="col-sm-10 col-sm-offset-2">
        <div id="content">
          <%= yield %>
        </div>
      </div>
      <div class="col-sm-2 left-nav">
        <div class="arvados-nav-container">
        <% if current_user.andand.is_active %>
        <div class="well">
        <ul class="arvados-nav">
          <li class="<%= 'arvados-nav-active' if params[:action] == 'home' %>">
            <a href="/">Dashboard</a>
          </li>

          <% [['Data', [['collections', 'Collections (data&nbsp;files)'],
                        ['humans'],
                        ['traits'],
                        ['specimens'],
                        ['links']]],
              ['Activity', [['pipeline_instances',],
                            ['jobs']]],
              ['Compute', [['pipeline_templates'],
                           ['repositories', 'Code repositories'],
                           ['virtual_machines']]],
              ['System', [['users'],
                         ['groups'],
                         ['nodes', 'Compute nodes'],
                         ['keep_disks']]]].each do |j| %>
            <li><%= j[0] %>
              <ul>
              <% j[1].each do |k| %>
                <% unless k[0] == 'users' and !current_user.andand.is_admin %>
                  <li class="<%= 'arvados-nav-active' if (params[:controller] == k[0] && params[:action] != 'home') %>">
                    <div>
                      <a href="/<%= k[0] %>">
                        <%= if k[1] then raw(k[1]) else k[0].capitalize.gsub('_', ' ') end %>
                      </a>
                    </div>
                  </li>
                <% end %>
              <% end %>
              </ul>
            </li>
          <% end %>

          <li>Help
            <ul>
              <li><%= link_to 'Tutorials and User guide', "#{Rails.configuration.arvados_docsite}/user", target: "_blank" %></li>
              <li><%= link_to 'API Reference', "#{Rails.configuration.arvados_docsite}/api", target: "_blank" %></li>
              <li><%= link_to 'SDK Reference', "#{Rails.configuration.arvados_docsite}/sdk", target: "_blank" %></li>
              <li><%= link_to 'Admin guide', "#{Rails.configuration.arvados_docsite}/admin", target: "_blank" %></li>
            </ul>
          </li>
        </ul>
        </div>
        <% end %>
      </div>
        </div>
  </div>

  <%= piwik_tracking_tag %>
  <%= javascript_tag do %>
  <%= yield :footer_js %>
  <% end %>

</body>
</html><|MERGE_RESOLUTION|>--- conflicted
+++ resolved
@@ -42,16 +42,6 @@
     padding-top: 1.25em;
     }
 
-<<<<<<< HEAD
-=======
-    /* Setting the height needs to be fixed with javascript. */
-    .dropdown-menu {
-    padding-right: 20px;
-    max-height: 440px;
-    width: 400px;
-    overflow-y: auto;
-    }
->>>>>>> d7a07294
     @media (min-width: 768px) {
         .left-nav {
             position: fixed;
