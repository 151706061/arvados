<div class="modal arv-choose modal-with-loading-spinner">
  <div class="modal-dialog" style="width:80%">
    <div class="modal-content">
      <div class="modal-header">
        <button type="button" class="close" onClick="reset_form()" data-dismiss="modal" aria-hidden="true">&times;</button>
        <h4 class="modal-title"><%= params[:title] || "Choose #{@objects.first.andand.class_for_display}" %></h4>
      </div>

      <div class="modal-body">
<<<<<<< HEAD
        <div class="input-group">
          <input type="text" class="form-control filterable-control focus-on-display" placeholder="Search" data-filterable-target=".modal.arv-choose .selectable-container"/>
          <% if params[:by_project] != false %>
            <div class="input-group-btn" data-filterable-target=".modal.arv-choose .selectable-container">
              <button type="button" class="btn btn-default dropdown-toggle" data-toggle="dropdown">
                Filter by project <span class="caret"></span>
              </button>
              <ul class="dropdown-menu" role="menu">
                <li>
                  <%= link_to '#', class: 'chooser-show-project' do %>
                    Remove filter (search all projects)
                  <% end %>
                </li>
                <li class="divider" />
                <%= render partial: "projects_tree_menu", locals: {
                      :project_link_to => Proc.new do |pnode, &block|
                        link_to "#", {"class" => "chooser-show-project", "data-project-uuid" => pnode[:object].uuid }, &block
                       end,
                      :top_button => nil
                    } %>
              </ul>
            </div>
          <% end %>
        </div>
        <div style="height: 1em" />
=======
        <nav class="navbar navbar-default breadcrumbs" role="navigation">
          <ul class="nav navbar-nav navbar-left">
            <li class="dropdown">
            <a href="#" class="dropdown-toggle" data-toggle="dropdown" id="projects-menu">
              Projects
              <span class="caret"></span>
            </a>
            <ul class="dropdown-menu" role="menu">
            <%= render partial: "projects_tree_menu", locals: {
                  :project_link_to => Proc.new do |pnode, &block|
                    link_to "#", {"class" => "chooser-show-project", "data-project-uuid" => pnode[:object].uuid }, &block
                   end,
                  :top_button => Proc.new do %>
                    <% link_to "#", {"class" => "chooser-show-project btn btn-xs btn-default pull-right" } do %>
                      All <%= controller.model_class.class_for_display.pluralize.downcase %>
                    <% end %>
                  <% end %>
            <% } %>
            </ul>
            </li>
            <li class="nav-separator">
              <i class="fa fa-lg fa-angle-double-right"></i>
            </li>
            <li><p class="navbar-text" id="chooser-breadcrumb">All <%= controller.model_class.class_for_display.pluralize.downcase %></span></li>
          </ul>
          <div class="navbar-form navbar-right">
            <input type="text" class="form-control filterable-control" placeholder="Search" data-filterable-target=".modal.arv-choose .selectable-container"/>
          </div>
        </nav>

        <% preview_pane = (params[:preview_pane] != "false")
           pane_col_class = preview_pane ? "col-sm-6" : "" %>
>>>>>>> 08ab73eb
        <div class="row" style="height: 20em">
	  <div class="col-sm-6 container arv-filterable-list selectable-container <%= 'multiple' if multiple %>"
	       style="height: 100%; overflow-y: scroll"
	       data-infinite-scroller="#choose-scroll"
	       id="choose-scroll"
	       data-infinite-content-href="<%= next_page_href partial: true %>"
	       data-infinite-content-href0="<%= url_for partial: true %>">
	    <%= render partial: 'choose_rows' %>
	  </div>
          <div class="col-sm-6 modal-dialog-preview-pane" style="height: 100%; overflow-y: scroll">
          </div>
        </div>

        <div class="modal-footer">
          <button class="btn btn-default" data-dismiss="modal" aria-hidden="true">Cancel</button>
          <button class="btn btn-primary" aria-hidden="true" data-enable-if-selection disabled><%= raw(params[:action_name]) || 'Select' %></button>
          <div class="modal-error hide" style="text-align: left; margin-top: 1em;">
          </div>
        </div>
      </div>
    </div>
  </div>
</div><|MERGE_RESOLUTION|>--- conflicted
+++ resolved
@@ -7,7 +7,6 @@
       </div>
 
       <div class="modal-body">
-<<<<<<< HEAD
         <div class="input-group">
           <input type="text" class="form-control filterable-control focus-on-display" placeholder="Search" data-filterable-target=".modal.arv-choose .selectable-container"/>
           <% if params[:by_project] != false %>
@@ -33,40 +32,9 @@
           <% end %>
         </div>
         <div style="height: 1em" />
-=======
-        <nav class="navbar navbar-default breadcrumbs" role="navigation">
-          <ul class="nav navbar-nav navbar-left">
-            <li class="dropdown">
-            <a href="#" class="dropdown-toggle" data-toggle="dropdown" id="projects-menu">
-              Projects
-              <span class="caret"></span>
-            </a>
-            <ul class="dropdown-menu" role="menu">
-            <%= render partial: "projects_tree_menu", locals: {
-                  :project_link_to => Proc.new do |pnode, &block|
-                    link_to "#", {"class" => "chooser-show-project", "data-project-uuid" => pnode[:object].uuid }, &block
-                   end,
-                  :top_button => Proc.new do %>
-                    <% link_to "#", {"class" => "chooser-show-project btn btn-xs btn-default pull-right" } do %>
-                      All <%= controller.model_class.class_for_display.pluralize.downcase %>
-                    <% end %>
-                  <% end %>
-            <% } %>
-            </ul>
-            </li>
-            <li class="nav-separator">
-              <i class="fa fa-lg fa-angle-double-right"></i>
-            </li>
-            <li><p class="navbar-text" id="chooser-breadcrumb">All <%= controller.model_class.class_for_display.pluralize.downcase %></span></li>
-          </ul>
-          <div class="navbar-form navbar-right">
-            <input type="text" class="form-control filterable-control" placeholder="Search" data-filterable-target=".modal.arv-choose .selectable-container"/>
-          </div>
-        </nav>
 
         <% preview_pane = (params[:preview_pane] != "false")
            pane_col_class = preview_pane ? "col-sm-6" : "" %>
->>>>>>> 08ab73eb
         <div class="row" style="height: 20em">
 	  <div class="col-sm-6 container arv-filterable-list selectable-container <%= 'multiple' if multiple %>"
 	       style="height: 100%; overflow-y: scroll"
