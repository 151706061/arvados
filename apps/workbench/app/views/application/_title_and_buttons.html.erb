<% object_class = @object.class_for_display.downcase %>
<% content_for :page_title do %>
  <%= (@object.respond_to?(:properties) and !@object.properties.nil? ? @object.properties[:page_title] : nil) ||
      @name_link.andand.name ||
      @object.friendly_link_name %>
<% end %>

<% content_for :content_top do %>
  <% if !['Group','User', 'Collection'].include? @object.class.to_s # projects and collections handle it themselves %>
    <%= render partial: 'name_and_description' %>
  <% end %>
<% end %>

<% if @object.class.goes_in_projects? && @object.uuid != current_user.uuid # Not the "Home" project %>
  <% content_for :tab_line_buttons do %>
    <% if @object.class.copies_to_projects? %>
      <%= link_to(
          choose_projects_path(
           title: "Copy this #{object_class} to:",
           action_name: 'Copy',
           action_href: actions_path,
           action_method: 'post',
           action_data: {
             copy_selections_into_project: true,
             selection: @name_link.andand.uuid || @object.uuid,
             selection_param: 'uuid',
             success: 'redirect-to-created-object'
           }.to_json),
          { class: "btn btn-sm btn-primary", remote: true, method: 'get',
            title: "Make a copy this #{object_class}" }) do %>
        <i class="fa fa-fw fa-copy"></i> Copy to project...
      <% end %>
    <% end %>
    <% if @object.owner_uuid == current_user.uuid or (Group.find(@object.owner_uuid).writable_by.include?(current_user.uuid) rescue nil) %>
      <%= link_to(
          choose_projects_path(
           title: "Move this #{object_class} to:",
           action_name: 'Move',
           action_href: actions_path,
           action_method: 'post',
           action_data: {
             move_selections_into_project: true,
             selection: @name_link.andand.uuid || @object.uuid,
             selection_param: 'uuid',
             success: 'redirect-to-created-object'
           }.to_json),
<<<<<<< HEAD
          { class: "btn btn-sm btn-primary force-cache-reload", remote: true, method: 'get' }) do %>
        <i class="fa fa-fw fa-truck"></i> Move to project...
=======
          { class: "btn btn-sm btn-primary", remote: true, method: 'get',
            title: "Move this #{object_class} to a different project"}) do %>
        <i class="fa fa-fw fa-truck"></i> Move <%=object_class%>...
>>>>>>> c6b14938
      <% end %>
    <% end %>
  <% end %>
<% end %>

<%
  # Display any flash messages in an alert. If there is any entry with "error" key, alert-danger is used. 
  flash_msg = ''
  flash_msg_is_error = false
  flash.each do |msg|
    flash_msg_is_error ||= (msg[0]=='error')
    flash_msg += ('<p class="contain-align-left">' + msg[1] + '</p>')
  end
  if flash_msg != ''
%>
<div class="flash-message alert <%= flash_msg_is_error ? 'alert-danger' : 'alert-warning' %>"><%=flash_msg.html_safe%></div>
<% end %><|MERGE_RESOLUTION|>--- conflicted
+++ resolved
@@ -44,21 +44,16 @@
              selection_param: 'uuid',
              success: 'redirect-to-created-object'
            }.to_json),
-<<<<<<< HEAD
-          { class: "btn btn-sm btn-primary force-cache-reload", remote: true, method: 'get' }) do %>
-        <i class="fa fa-fw fa-truck"></i> Move to project...
-=======
-          { class: "btn btn-sm btn-primary", remote: true, method: 'get',
+          { class: "btn btn-sm btn-primary force-cache-reload", remote: true, method: 'get',
             title: "Move this #{object_class} to a different project"}) do %>
         <i class="fa fa-fw fa-truck"></i> Move <%=object_class%>...
->>>>>>> c6b14938
       <% end %>
     <% end %>
   <% end %>
 <% end %>
 
 <%
-  # Display any flash messages in an alert. If there is any entry with "error" key, alert-danger is used. 
+  # Display any flash messages in an alert. If there is any entry with "error" key, alert-danger is used.
   flash_msg = ''
   flash_msg_is_error = false
   flash.each do |msg|
