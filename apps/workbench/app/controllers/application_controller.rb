class ApplicationController < ActionController::Base
  include ArvadosApiClientHelper

  respond_to :html, :json, :js
  protect_from_forgery

  ERROR_ACTIONS = [:render_error, :render_not_found]

  around_filter :thread_clear
  around_filter(:thread_with_mandatory_api_token,
                except: [:index, :show] + ERROR_ACTIONS)
  around_filter :thread_with_optional_api_token
  before_filter :check_user_agreements, except: ERROR_ACTIONS
  before_filter :check_user_notifications, except: ERROR_ACTIONS
  around_filter :using_reader_tokens, only: [:index, :show]
  before_filter :find_object_by_uuid, except: [:index] + ERROR_ACTIONS
  before_filter :check_my_folders, :except => ERROR_ACTIONS
  theme :select_theme

  begin
    rescue_from Exception,
    :with => :render_exception
    rescue_from ActiveRecord::RecordNotFound,
    :with => :render_not_found
    rescue_from ActionController::RoutingError,
    :with => :render_not_found
    rescue_from ActionController::UnknownController,
    :with => :render_not_found
    rescue_from ::AbstractController::ActionNotFound,
    :with => :render_not_found
  end

  def unprocessable(message=nil)
    @errors ||= []

    @errors << message if message
    render_error status: 422
  end

  def render_error(opts)
    opts = {status: 500}.merge opts
    respond_to do |f|
      # json must come before html here, so it gets used as the
      # default format when js is requested by the client. This lets
      # ajax:error callback parse the response correctly, even though
      # the browser can't.
      f.json { render opts.merge(json: {success: false, errors: @errors}) }
      f.html { render opts.merge(controller: 'application', action: 'error') }
    end
  end

  def render_exception(e)
    logger.error e.inspect
    logger.error e.backtrace.collect { |x| x + "\n" }.join('') if e.backtrace
    if @object.andand.errors.andand.full_messages.andand.any?
      @errors = @object.errors.full_messages
    else
      @errors = [e.to_s]
    end
    self.render_error status: 422
  end

  def render_not_found(e=ActionController::RoutingError.new("Path not found"))
    logger.error e.inspect
    @errors = ["Path not found"]
    self.render_error status: 404
  end

  def index
    if params[:limit]
      limit = params[:limit].to_i
    else
      limit = 200
    end

    if params[:offset]
      offset = params[:offset].to_i
    else
      offset = 0
    end

    if params[:filters]
      filters = params[:filters]
      if filters.is_a? String
        filters = Oj.load filters
      end
    else
      filters = []
    end

    @objects ||= model_class.filter(filters).limit(limit).offset(offset).all
    respond_to do |f|
      f.json { render json: @objects }
      f.html { render }
      f.js { render }
    end
  end

  def show
    if !@object
      return render_not_found("object not found")
    end
    respond_to do |f|
      f.json { render json: @object.attributes.merge(href: url_for(@object)) }
      f.html {
        if request.method == 'GET'
          render
        else
          redirect_to params[:return_to] || @object
        end
      }
      f.js { render }
    end
  end

  def render_content
    if !@object
      return render_not_found("object not found")
    end
  end

  def new
    @object = model_class.new
  end

  def update
    updates = params[@object.class.to_s.underscore.singularize.to_sym]
    updates.keys.each do |attr|
      if @object.send(attr).is_a? Hash
        if updates[attr].is_a? String
          updates[attr] = Oj.load updates[attr]
        end
        if params[:merge] || params["merge_#{attr}".to_sym]
          # Merge provided Hash with current Hash, instead of
          # replacing.
          updates[attr] = @object.send(attr).with_indifferent_access.
            deep_merge(updates[attr].with_indifferent_access)
        end
      end
    end
    if @object.update_attributes updates
      show
    else
      self.render_error status: 422
    end
  end

  def create
    @new_resource_attrs ||= params[model_class.to_s.underscore.singularize]
    @new_resource_attrs ||= {}
    @new_resource_attrs.reject! { |k,v| k.to_s == 'uuid' }
    @object ||= model_class.new @new_resource_attrs
    @object.save!
    show
  end

  def destroy
    if @object.destroy
      respond_to do |f|
        f.json { render json: @object }
        f.html {
          redirect_to(params[:return_to] || :back)
        }
        f.js { render }
      end
    else
      self.render_error status: 422
    end
  end

  def current_user
    if Thread.current[:arvados_api_token]
      Thread.current[:user] ||= User.current
    else
      logger.error "No API token in Thread"
      return nil
    end
  end

  def model_class
    controller_name.classify.constantize
  end

  def breadcrumb_page_name
    (@breadcrumb_page_name ||
     (@object.friendly_link_name if @object.respond_to? :friendly_link_name) ||
     action_name)
  end

  def index_pane_list
    %w(Recent)
  end

  def show_pane_list
    %w(Attributes Metadata JSON API)
  end

  protected

  def redirect_to_login
    respond_to do |f|
      f.html {
        if request.method == 'GET'
          redirect_to $arvados_api_client.arvados_login_url(return_to: request.url)
        else
          flash[:error] = "Either you are not logged in, or your session has timed out. I can't automatically log you in and re-attempt this request."
          redirect_to :back
        end
      }
      f.json {
        @errors = ['You do not seem to be logged in. You did not supply an API token with this request, and your session (if any) has timed out.']
        self.render_error status: 422
      }
    end
    false  # For convenience to return from callbacks
  end

  def using_reader_tokens(login_optional=false)
    if params[:reader_tokens].is_a?(Array) and params[:reader_tokens].any?
      Thread.current[:reader_tokens] = params[:reader_tokens]
    end
    begin
      yield
    rescue ArvadosApiClient::NotLoggedInException
      if login_optional
        raise
      else
        return redirect_to_login
      end
    ensure
      Thread.current[:reader_tokens] = nil
    end
  end

  def using_specific_api_token(api_token)
    start_values = {}
    [:arvados_api_token, :user].each do |key|
      start_values[key] = Thread.current[key]
    end
    Thread.current[:arvados_api_token] = api_token
    Thread.current[:user] = nil
    begin
      yield
    ensure
      start_values.each_key { |key| Thread.current[key] = start_values[key] }
    end
  end

  def find_object_by_uuid
    if params[:id] and params[:id].match /\D/
      params[:uuid] = params.delete :id
    end
    if not model_class
      @object = nil
    elsif params[:uuid].is_a? String
      if params[:uuid].empty?
        @object = nil
      else
        @object = model_class.find(params[:uuid])
      end
    else
      @object = model_class.where(uuid: params[:uuid]).first
    end
  end

  def thread_clear
    Thread.current[:arvados_api_token] = nil
    Thread.current[:user] = nil
    Rails.cache.delete_matched(/^request_#{Thread.current.object_id}_/)
    yield
    Rails.cache.delete_matched(/^request_#{Thread.current.object_id}_/)
  end

  def thread_with_api_token(login_optional = false)
    begin
      try_redirect_to_login = true
      if params[:api_token]
        try_redirect_to_login = false
        Thread.current[:arvados_api_token] = params[:api_token]
        # Before copying the token into session[], do a simple API
        # call to verify its authenticity.
        if verify_api_token
          session[:arvados_api_token] = params[:api_token]
          if !request.format.json? and request.method == 'GET'
            # Repeat this request with api_token in the (new) session
            # cookie instead of the query string.  This prevents API
            # tokens from appearing in (and being inadvisedly copied
            # and pasted from) browser Location bars.
            redirect_to request.fullpath.sub(%r{([&\?]api_token=)[^&\?]*}, '')
          else
            yield
          end
        else
          @errors = ['Invalid API token']
          self.render_error status: 401
        end
      elsif session[:arvados_api_token]
        # In this case, the token must have already verified at some
        # point, but it might have been revoked since.  We'll try
        # using it, and catch the exception if it doesn't work.
        try_redirect_to_login = false
        Thread.current[:arvados_api_token] = session[:arvados_api_token]
        begin
          yield
        rescue ArvadosApiClient::NotLoggedInException
          try_redirect_to_login = true
        end
      else
        logger.debug "No token received, session is #{session.inspect}"
      end
      if try_redirect_to_login
        unless login_optional
<<<<<<< HEAD
          redirect_to_login
=======
          respond_to do |f|
            f.html {
              if request.method == 'GET'
                redirect_to arvados_api_client.arvados_login_url(return_to: request.url)
              else
                flash[:error] = "Either you are not logged in, or your session has timed out. I can't automatically log you in and re-attempt this request."
                redirect_to :back
              end
            }
            f.json {
              @errors = ['You do not seem to be logged in. You did not supply an API token with this request, and your session (if any) has timed out.']
              self.render_error status: 422
            }
          end
>>>>>>> 647c8b8c
        else
          # login is optional for this route so go on to the regular controller
          Thread.current[:arvados_api_token] = nil
          yield
        end
      end
    ensure
      # Remove token in case this Thread is used for anything else.
      Thread.current[:arvados_api_token] = nil
    end
  end

  def thread_with_mandatory_api_token
    thread_with_api_token do
      yield
    end
  end

  # This runs after thread_with_mandatory_api_token in the filter chain.
  def thread_with_optional_api_token
    if Thread.current[:arvados_api_token]
      # We are already inside thread_with_mandatory_api_token.
      yield
    else
      # We skipped thread_with_mandatory_api_token. Use the optional version.
      thread_with_api_token(true) do
        yield
      end
    end
  end

  def verify_api_token
    begin
      Link.where(uuid: 'just-verifying-my-api-token')
      true
    rescue ArvadosApiClient::NotLoggedInException
      false
    end
  end

  def ensure_current_user_is_admin
    unless current_user and current_user.is_admin
      @errors = ['Permission denied']
      self.render_error status: 401
    end
  end

  def check_user_agreements
    if current_user && !current_user.is_active && current_user.is_invited
      signatures = UserAgreement.signatures
      @signed_ua_uuids = UserAgreement.signatures.map &:head_uuid
      @required_user_agreements = UserAgreement.all.map do |ua|
        if not @signed_ua_uuids.index ua.uuid
          Collection.find(ua.uuid)
        end
      end.compact
      if @required_user_agreements.empty?
        # No agreements to sign. Perhaps we just need to ask?
        current_user.activate
        if !current_user.is_active
          logger.warn "#{current_user.uuid.inspect}: " +
            "No user agreements to sign, but activate failed!"
        end
      end
      if !current_user.is_active
        render 'user_agreements/index'
      end
    end
    true
  end

  def select_theme
    return Rails.configuration.arvados_theme
  end

  @@notification_tests = []

  @@notification_tests.push lambda { |controller, current_user|
    AuthorizedKey.limit(1).where(authorized_user_uuid: current_user.uuid).each do
      return nil
    end
    return lambda { |view|
      view.render partial: 'notifications/ssh_key_notification'
    }
  }

  #@@notification_tests.push lambda { |controller, current_user|
  #  Job.limit(1).where(created_by: current_user.uuid).each do
  #    return nil
  #  end
  #  return lambda { |view|
  #    view.render partial: 'notifications/jobs_notification'
  #  }
  #}

  @@notification_tests.push lambda { |controller, current_user|
    Collection.limit(1).where(created_by: current_user.uuid).each do
      return nil
    end
    return lambda { |view|
      view.render partial: 'notifications/collections_notification'
    }
  }

  @@notification_tests.push lambda { |controller, current_user|
    PipelineInstance.limit(1).where(created_by: current_user.uuid).each do
      return nil
    end
    return lambda { |view|
      view.render partial: 'notifications/pipelines_notification'
    }
  }

  def check_my_folders
    @my_top_level_folders = lambda do
      @top_level_folders ||= Group.
        filter([['group_class','=','folder'],
                ['owner_uuid','=',current_user.uuid]]).
        sort_by { |x| x.name || '' }
    end
  end

  def check_user_notifications
    @notification_count = 0
    @notifications = []

    if current_user
      @showallalerts = false
      @@notification_tests.each do |t|
        a = t.call(self, current_user)
        if a
          @notification_count += 1
          @notifications.push a
        end
      end
    end

    if @notification_count == 0
      @notification_count = ''
    end
  end
end<|MERGE_RESOLUTION|>--- conflicted
+++ resolved
@@ -201,7 +201,7 @@
     respond_to do |f|
       f.html {
         if request.method == 'GET'
-          redirect_to $arvados_api_client.arvados_login_url(return_to: request.url)
+          redirect_to arvados_api_client.arvados_login_url(return_to: request.url)
         else
           flash[:error] = "Either you are not logged in, or your session has timed out. I can't automatically log you in and re-attempt this request."
           redirect_to :back
@@ -310,24 +310,7 @@
       end
       if try_redirect_to_login
         unless login_optional
-<<<<<<< HEAD
           redirect_to_login
-=======
-          respond_to do |f|
-            f.html {
-              if request.method == 'GET'
-                redirect_to arvados_api_client.arvados_login_url(return_to: request.url)
-              else
-                flash[:error] = "Either you are not logged in, or your session has timed out. I can't automatically log you in and re-attempt this request."
-                redirect_to :back
-              end
-            }
-            f.json {
-              @errors = ['You do not seem to be logged in. You did not supply an API token with this request, and your session (if any) has timed out.']
-              self.render_error status: 422
-            }
-          end
->>>>>>> 647c8b8c
         else
           # login is optional for this route so go on to the regular controller
           Thread.current[:arvados_api_token] = nil
