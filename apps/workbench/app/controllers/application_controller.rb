class ApplicationController < ActionController::Base
  include ArvadosApiClientHelper
  include ApplicationHelper

  respond_to :html, :json, :js
  protect_from_forgery

  ERROR_ACTIONS = [:render_error, :render_not_found]

  around_filter :thread_clear
  around_filter :set_thread_api_token
  # Methods that don't require login should
  #   skip_around_filter :require_thread_api_token
  around_filter :require_thread_api_token, except: ERROR_ACTIONS
  before_filter :set_cache_buster
  before_filter :accept_uuid_as_id_param, except: ERROR_ACTIONS
  before_filter :check_user_agreements, except: ERROR_ACTIONS
  before_filter :check_user_profile, except: ERROR_ACTIONS
  before_filter :load_filters_and_paging_params, except: ERROR_ACTIONS
  before_filter :find_object_by_uuid, except: [:create, :index, :choose] + ERROR_ACTIONS
  theme :select_theme

  begin
    rescue_from(ActiveRecord::RecordNotFound,
                ActionController::RoutingError,
                ActionController::UnknownController,
                AbstractController::ActionNotFound,
                with: :render_not_found)
    rescue_from(Exception,
                ActionController::UrlGenerationError,
                with: :render_exception)
  end

  def set_cache_buster
    response.headers["Cache-Control"] = "no-cache, no-store, max-age=0, must-revalidate"
    response.headers["Pragma"] = "no-cache"
    response.headers["Expires"] = "Fri, 01 Jan 1990 00:00:00 GMT"
  end

  def unprocessable(message=nil)
    @errors ||= []

    @errors << message if message
    render_error status: 422
  end

  def render_error(opts={})
    # Helpers can rely on the presence of @errors to know they're
    # being used in an error page.
    @errors ||= []
    opts[:status] ||= 500
    respond_to do |f|
      # json must come before html here, so it gets used as the
      # default format when js is requested by the client. This lets
      # ajax:error callback parse the response correctly, even though
      # the browser can't.
      f.json { render opts.merge(json: {success: false, errors: @errors}) }
      f.html { render({action: 'error'}.merge(opts)) }
    end
  end

  def render_exception(e)
    logger.error e.inspect
    logger.error e.backtrace.collect { |x| x + "\n" }.join('') if e.backtrace
    err_opts = {status: 422}
    if e.is_a?(ArvadosApiClient::ApiError)
      err_opts.merge!(action: 'api_error', locals: {api_error: e})
      @errors = e.api_response[:errors]
    elsif @object.andand.errors.andand.full_messages.andand.any?
      @errors = @object.errors.full_messages
    else
      @errors = [e.to_s]
    end
    # Make user information available on the error page, falling back to the
    # session cache if the API server is unavailable.
    begin
      load_api_token(session[:arvados_api_token])
    rescue ArvadosApiClient::ApiError
      unless session[:user].nil?
        begin
          Thread.current[:user] = User.new(session[:user])
        rescue ArvadosApiClient::ApiError
          # This can happen if User's columns are unavailable.  Nothing to do.
        end
      end
    end
    # Preload projects trees for the template.  If that's not doable, set empty
    # trees so error page rendering can proceed.  (It's easier to rescue the
    # exception here than in a template.)
    unless current_user.nil?
      begin
        build_my_wanted_projects_tree current_user
      rescue ArvadosApiClient::ApiError
        # Fall back to the default-setting code later.
      end
    end
<<<<<<< HEAD
    @starred_projects ||= []
    @my_project_tree ||= []
    @shared_project_tree ||= []
=======
    @my_wanted_projects_tree ||= []
>>>>>>> 0728458b
    render_error(err_opts)
  end

  def render_not_found(e=ActionController::RoutingError.new("Path not found"))
    logger.error e.inspect
    @errors = ["Path not found"]
    set_thread_api_token do
      self.render_error(action: '404', status: 404)
    end
  end

  # params[:order]:
  #
  # The order can be left empty to allow it to default.
  # Or it can be a comma separated list of real database column names, one per model.
  # Column names should always be qualified by a table name and a direction is optional, defaulting to asc
  # (e.g. "collections.name" or "collections.name desc").
  # If a column name is specified, that table will be sorted by that column.
  # If there are objects from different models that will be shown (such as in Jobs and Pipelines tab),
  # then a sort column name can optionally be specified for each model, passed as an comma-separated list (e.g. "jobs.script, pipeline_instances.name")
  # Currently only one sort column name and direction can be specified for each model.
  def load_filters_and_paging_params
    if params[:order].blank?
      @order = 'created_at desc'
    elsif params[:order].is_a? Array
      @order = params[:order]
    else
      begin
        @order = JSON.load(params[:order])
      rescue
        @order = params[:order].split(',')
      end
    end
    @order = [@order] unless @order.is_a? Array

    @limit ||= 200
    if params[:limit]
      @limit = params[:limit].to_i
    end

    @offset ||= 0
    if params[:offset]
      @offset = params[:offset].to_i
    end

    @filters ||= []
    if params[:filters]
      filters = params[:filters]
      if filters.is_a? String
        filters = Oj.load filters
      elsif filters.is_a? Array
        filters = filters.collect do |filter|
          if filter.is_a? String
            # Accept filters[]=["foo","=","bar"]
            Oj.load filter
          else
            # Accept filters=[["foo","=","bar"]]
            filter
          end
        end
      end
      # After this, params[:filters] can be trusted to be an array of arrays:
      params[:filters] = filters
      @filters += filters
    end
  end

  def find_objects_for_index
    @objects ||= model_class
    @objects = @objects.filter(@filters).limit(@limit).offset(@offset)
    @objects.fetch_multiple_pages(false)
  end

  def render_index
    respond_to do |f|
      f.json {
        if params[:partial]
          @next_page_href = next_page_href(partial: params[:partial], filters: @filters.to_json)
          render json: {
            content: render_to_string(partial: "show_#{params[:partial]}",
                                      formats: [:html]),
            next_page_href: @next_page_href
          }
        else
          render json: @objects
        end
      }
      f.html {
        if params[:tab_pane]
          render_pane params[:tab_pane]
        else
          render
        end
      }
      f.js { render }
    end
  end

  helper_method :render_pane
  def render_pane tab_pane, opts={}
    render_opts = {
      partial: 'show_' + tab_pane.downcase,
      locals: {
        comparable: self.respond_to?(:compare),
        objects: @objects,
        tab_pane: tab_pane
      }.merge(opts[:locals] || {})
    }
    if opts[:to_string]
      render_to_string render_opts
    else
      render render_opts
    end
  end

  def index
    find_objects_for_index if !@objects
    render_index
  end

  helper_method :next_page_offset
  def next_page_offset objects=nil
    if !objects
      objects = @objects
    end
    if objects.respond_to?(:result_offset) and
        objects.respond_to?(:result_limit) and
        objects.respond_to?(:items_available)
      next_offset = objects.result_offset + objects.result_limit
      if next_offset < objects.items_available
        next_offset
      else
        nil
      end
    end
  end

  helper_method :next_page_href
  def next_page_href with_params={}
    if next_page_offset
      url_for with_params.merge(offset: next_page_offset)
    end
  end

  def show
    if !@object
      return render_not_found("object not found")
    end
    respond_to do |f|
      f.json do
        extra_attrs = { href: url_for(action: :show, id: @object) }
        @object.textile_attributes.each do |textile_attr|
          extra_attrs.merge!({ "#{textile_attr}Textile" => view_context.render_markup(@object.attributes[textile_attr]) })
        end
        render json: @object.attributes.merge(extra_attrs)
      end
      f.html {
        if params['tab_pane']
          render_pane(if params['tab_pane'].is_a? Hash then params['tab_pane']["name"] else params['tab_pane'] end)
        elsif request.request_method.in? ['GET', 'HEAD']
          render
        else
          redirect_to (params[:return_to] ||
                       polymorphic_url(@object,
                                       anchor: params[:redirect_to_anchor]))
        end
      }
      f.js { render }
    end
  end

  def redirect_to uri, *args
    if request.xhr?
      if not uri.is_a? String
        uri = polymorphic_url(uri)
      end
      render json: {href: uri}
    else
      super
    end
  end

  def choose
    params[:limit] ||= 40
    respond_to do |f|
      if params[:partial]
        f.json {
          find_objects_for_index if !@objects
          render json: {
            content: render_to_string(partial: "choose_rows.html",
                                      formats: [:html]),
            next_page_href: next_page_href(partial: params[:partial])
          }
        }
      end
      f.js {
        find_objects_for_index if !@objects
        render partial: 'choose', locals: {multiple: params[:multiple]}
      }
    end
  end

  def render_content
    if !@object
      return render_not_found("object not found")
    end
  end

  def new
    @object = model_class.new
  end

  def update
    @updates ||= params[@object.resource_param_name.to_sym]
    @updates.keys.each do |attr|
      if @object.send(attr).is_a? Hash
        if @updates[attr].is_a? String
          @updates[attr] = Oj.load @updates[attr]
        end
        if params[:merge] || params["merge_#{attr}".to_sym]
          # Merge provided Hash with current Hash, instead of
          # replacing.
          @updates[attr] = @object.send(attr).with_indifferent_access.
            deep_merge(@updates[attr].with_indifferent_access)
        end
      end
    end
    if @object.update_attributes @updates
      show
    else
      self.render_error status: 422
    end
  end

  def create
    @new_resource_attrs ||= params[model_class.to_s.underscore.singularize]
    @new_resource_attrs ||= {}
    @new_resource_attrs.reject! { |k,v| k.to_s == 'uuid' }
    @object ||= model_class.new @new_resource_attrs, params["options"]

    if @object.save
      show
    else
      render_error status: 422
    end
  end

  # Clone the given object, merging any attribute values supplied as
  # with a create action.
  def copy
    @new_resource_attrs ||= params[model_class.to_s.underscore.singularize]
    @new_resource_attrs ||= {}
    @object = @object.dup
    @object.update_attributes @new_resource_attrs
    if not @new_resource_attrs[:name] and @object.respond_to? :name
      if @object.name and @object.name != ''
        @object.name = "Copy of #{@object.name}"
      else
        @object.name = ""
      end
    end
    @object.save!
    show
  end

  def destroy
    if @object.destroy
      respond_to do |f|
        f.json { render json: @object }
        f.html {
          redirect_to(params[:return_to] || :back)
        }
        f.js { render }
      end
    else
      self.render_error status: 422
    end
  end

  def current_user
    Thread.current[:user]
  end

  def model_class
    controller_name.classify.constantize
  end

  def breadcrumb_page_name
    (@breadcrumb_page_name ||
     (@object.friendly_link_name if @object.respond_to? :friendly_link_name) ||
     action_name)
  end

  def index_pane_list
    %w(Recent)
  end

  def show_pane_list
    %w(Attributes Advanced)
  end

  def set_share_links
    @user_is_manager = false
    @share_links = []

    if @object.uuid != current_user.andand.uuid
      begin
        @share_links = Link.permissions_for(@object)
        @user_is_manager = true
      rescue ArvadosApiClient::AccessForbiddenException,
        ArvadosApiClient::NotFoundException
      end
    end
  end

  def share_with
    if not params[:uuids].andand.any?
      @errors = ["No user/group UUIDs specified to share with."]
      return render_error(status: 422)
    end
    results = {"success" => [], "errors" => []}
    params[:uuids].each do |shared_uuid|
      begin
        Link.create(tail_uuid: shared_uuid, link_class: "permission",
                    name: "can_read", head_uuid: @object.uuid)
      rescue ArvadosApiClient::ApiError => error
        error_list = error.api_response.andand[:errors]
        if error_list.andand.any?
          results["errors"] += error_list.map { |e| "#{shared_uuid}: #{e}" }
        else
          error_code = error.api_status || "Bad status"
          results["errors"] << "#{shared_uuid}: #{error_code} response"
        end
      else
        results["success"] << shared_uuid
      end
    end
    if results["errors"].empty?
      results.delete("errors")
      status = 200
    else
      status = 422
    end
    respond_to do |f|
      f.json { render(json: results, status: status) }
    end
  end

  def star
    links = Link.where(tail_uuid: current_user.uuid,
                       head_uuid: @object.uuid,
                       link_class: 'star')

    if params['status'] == 'create'
      # create 'star' link if one does not already exist
      if !links.andand.any?
        dst = Link.new(owner_uuid: current_user.uuid,
                       tail_uuid: current_user.uuid,
                       head_uuid: @object.uuid,
                       link_class: 'star',
                       name: @object.uuid)
        dst.save!
      end
    else # delete any existing 'star' links
      if links.andand.any?
        links.each do |link|
          link.destroy
        end
      end
    end

    show
  end

  helper_method :is_starred
  def is_starred
    links = Link.where(tail_uuid: current_user.uuid,
               head_uuid: @object.uuid,
               link_class: 'star')

    return links.andand.any?
  end

  protected

  helper_method :strip_token_from_path
  def strip_token_from_path(path)
    path.sub(/([\?&;])api_token=[^&;]*[&;]?/, '\1')
  end

  def redirect_to_login
    if request.xhr? or request.format.json?
      @errors = ['You are not logged in. Most likely your session has timed out and you need to log in again.']
      render_error status: 401
    elsif request.method.in? ['GET', 'HEAD']
      redirect_to arvados_api_client.arvados_login_url(return_to: strip_token_from_path(request.url))
    else
      flash[:error] = "Either you are not logged in, or your session has timed out. I can't automatically log you in and re-attempt this request."
      redirect_to :back
    end
    false  # For convenience to return from callbacks
  end

  def using_specific_api_token(api_token, opts={})
    start_values = {}
    [:arvados_api_token, :user].each do |key|
      start_values[key] = Thread.current[key]
    end
    if opts.fetch(:load_user, true)
      load_api_token(api_token)
    else
      Thread.current[:arvados_api_token] = api_token
      Thread.current[:user] = nil
    end
    begin
      yield
    ensure
      start_values.each_key { |key| Thread.current[key] = start_values[key] }
    end
  end


  def accept_uuid_as_id_param
    if params[:id] and params[:id].match /\D/
      params[:uuid] = params.delete :id
    end
  end

  def find_object_by_uuid
    begin
      if not model_class
        @object = nil
      elsif not params[:uuid].is_a?(String)
        @object = model_class.where(uuid: params[:uuid]).first
      elsif params[:uuid].empty?
        @object = nil
      elsif (model_class != Link and
             resource_class_for_uuid(params[:uuid]) == Link)
        @name_link = Link.find(params[:uuid])
        @object = model_class.find(@name_link.head_uuid)
      else
        @object = model_class.find(params[:uuid])
      end
    rescue ArvadosApiClient::NotFoundException, ArvadosApiClient::NotLoggedInException, RuntimeError => error
      if error.is_a?(RuntimeError) and (error.message !~ /^argument to find\(/)
        raise
      end
      render_not_found(error)
      return false
    end
  end

  def thread_clear
    load_api_token(nil)
    Rails.cache.delete_matched(/^request_#{Thread.current.object_id}_/)
    yield
    Rails.cache.delete_matched(/^request_#{Thread.current.object_id}_/)
  end

  # Set up the thread with the given API token and associated user object.
  def load_api_token(new_token)
    Thread.current[:arvados_api_token] = new_token
    if new_token.nil?
      Thread.current[:user] = nil
    else
      Thread.current[:user] = User.current
    end
  end

  # If there's a valid api_token parameter, set up the session with that
  # user's information.  Return true if the method redirects the request
  # (usually a post-login redirect); false otherwise.
  def setup_user_session
    return false unless params[:api_token]
    Thread.current[:arvados_api_token] = params[:api_token]
    begin
      user = User.current
    rescue ArvadosApiClient::NotLoggedInException
      false  # We may redirect to login, or not, based on the current action.
    else
      session[:arvados_api_token] = params[:api_token]
      # If we later have trouble contacting the API server, we still want
      # to be able to render basic user information in the UI--see
      # render_exception above.  We store that in the session here.  This is
      # not intended to be used as a general-purpose cache.  See #2891.
      session[:user] = {
        uuid: user.uuid,
        email: user.email,
        first_name: user.first_name,
        last_name: user.last_name,
        is_active: user.is_active,
        is_admin: user.is_admin,
        prefs: user.prefs
      }

      if !request.format.json? and request.method.in? ['GET', 'HEAD']
        # Repeat this request with api_token in the (new) session
        # cookie instead of the query string.  This prevents API
        # tokens from appearing in (and being inadvisedly copied
        # and pasted from) browser Location bars.
        redirect_to strip_token_from_path(request.fullpath)
        true
      else
        false
      end
    ensure
      Thread.current[:arvados_api_token] = nil
    end
  end

  # Save the session API token in thread-local storage, and yield.
  # This method also takes care of session setup if the request
  # provides a valid api_token parameter.
  # If a token is unavailable or expired, the block is still run, with
  # a nil token.
  def set_thread_api_token
    if Thread.current[:arvados_api_token]
      yield   # An API token has already been found - pass it through.
      return
    elsif setup_user_session
      return  # A new session was set up and received a response.
    end

    begin
      load_api_token(session[:arvados_api_token])
      yield
    rescue ArvadosApiClient::NotLoggedInException
      # If we got this error with a token, it must've expired.
      # Retry the request without a token.
      unless Thread.current[:arvados_api_token].nil?
        load_api_token(nil)
        yield
      end
    ensure
      # Remove token in case this Thread is used for anything else.
      load_api_token(nil)
    end
  end

  # Redirect to login/welcome if client provided expired API token (or
  # none at all)
  def require_thread_api_token
    if Thread.current[:arvados_api_token]
      yield
    elsif session[:arvados_api_token]
      # Expired session. Clear it before refreshing login so that,
      # if this login procedure fails, we end up showing the "please
      # log in" page instead of getting stuck in a redirect loop.
      session.delete :arvados_api_token
      redirect_to_login
    elsif request.xhr?
      # If we redirect to the welcome page, the browser will handle
      # the 302 by itself and the client code will end up rendering
      # the "welcome" page in some content area where it doesn't make
      # sense. Instead, we send 401 ("authenticate and try again" or
      # "display error", depending on how smart the client side is).
      @errors = ['You are not logged in.']
      render_error status: 401
    else
      redirect_to welcome_users_path(return_to: request.fullpath)
    end
  end

  def ensure_current_user_is_admin
    if not current_user
      @errors = ['Not logged in']
      render_error status: 401
    elsif not current_user.is_admin
      @errors = ['Permission denied']
      render_error status: 403
    end
  end

  helper_method :unsigned_user_agreements
  def unsigned_user_agreements
    @signed_ua_uuids ||= UserAgreement.signatures.map &:head_uuid
    @unsigned_user_agreements ||= UserAgreement.all.map do |ua|
      if not @signed_ua_uuids.index ua.uuid
        Collection.find(ua.uuid)
      end
    end.compact
  end

  def check_user_agreements
    if current_user && !current_user.is_active
      if not current_user.is_invited
        return redirect_to inactive_users_path(return_to: request.fullpath)
      end
      if unsigned_user_agreements.empty?
        # No agreements to sign. Perhaps we just need to ask?
        current_user.activate
        if !current_user.is_active
          logger.warn "#{current_user.uuid.inspect}: " +
            "No user agreements to sign, but activate failed!"
        end
      end
      if !current_user.is_active
        redirect_to user_agreements_path(return_to: request.fullpath)
      end
    end
    true
  end

  def check_user_profile
    return true if !current_user
    if request.method.downcase != 'get' || params[:partial] ||
       params[:tab_pane] || params[:action_method] ||
       params[:action] == 'setup_popup'
      return true
    end

    if missing_required_profile?
      redirect_to profile_user_path(current_user.uuid, return_to: request.fullpath)
    end
    true
  end

  helper_method :missing_required_profile?
  def missing_required_profile?
    missing_required = false

    profile_config = Rails.configuration.user_profile_form_fields
    if current_user && profile_config
      current_user_profile = current_user.prefs[:profile]
      profile_config.kind_of?(Array) && profile_config.andand.each do |entry|
        if entry['required']
          if !current_user_profile ||
             !current_user_profile[entry['key'].to_sym] ||
             current_user_profile[entry['key'].to_sym].empty?
            missing_required = true
            break
          end
        end
      end
    end

    missing_required
  end

  def select_theme
    return Rails.configuration.arvados_theme
  end

  @@notification_tests = []

  @@notification_tests.push lambda { |controller, current_user|
    return nil if Rails.configuration.shell_in_a_box_url
    AuthorizedKey.limit(1).where(authorized_user_uuid: current_user.uuid).each do
      return nil
    end
    return lambda { |view|
      view.render partial: 'notifications/ssh_key_notification'
    }
  }

  @@notification_tests.push lambda { |controller, current_user|
    Collection.limit(1).where(created_by: current_user.uuid).each do
      return nil
    end
    return lambda { |view|
      view.render partial: 'notifications/collections_notification'
    }
  }

  @@notification_tests.push lambda { |controller, current_user|
    PipelineInstance.limit(1).where(created_by: current_user.uuid).each do
      return nil
    end
    return lambda { |view|
      view.render partial: 'notifications/pipelines_notification'
    }
  }

  helper_method :user_notifications
  def user_notifications
    return [] if @errors or not current_user.andand.is_active
    @notifications ||= @@notification_tests.map do |t|
      t.call(self, current_user)
    end.compact
  end

  helper_method :all_projects
  def all_projects
    @all_projects ||= Group.
      filter([['group_class','=','project']]).order('name')
  end

  helper_method :my_projects
  def my_projects
    return @my_projects if @my_projects
    @my_projects = []
    root_of = {}
    all_projects.each do |g|
      root_of[g.uuid] = g.owner_uuid
      @my_projects << g
    end
    done = false
    while not done
      done = true
      root_of = root_of.each_with_object({}) do |(child, parent), h|
        if root_of[parent]
          h[child] = root_of[parent]
          done = false
        else
          h[child] = parent
        end
      end
    end
    @my_projects = @my_projects.select do |g|
      root_of[g.uuid] == current_user.uuid
    end
  end

  helper_method :projects_shared_with_me
  def projects_shared_with_me
    my_project_uuids = my_projects.collect &:uuid
    all_projects.reject { |x| x.uuid.in? my_project_uuids }
  end

  helper_method :recent_jobs_and_pipelines
  def recent_jobs_and_pipelines
    (Job.limit(10) |
     PipelineInstance.limit(10)).
      sort_by do |x|
      (x.finished_at || x.started_at rescue nil) || x.modified_at || x.created_at
    end.reverse
  end

  helper_method :running_pipelines
  def running_pipelines
    pi = PipelineInstance.order(["started_at asc", "created_at asc"]).filter([["state", "in", ["RunningOnServer", "RunningOnClient"]]])
    jobs = {}
    pi.each do |pl|
      pl.components.each do |k,v|
        if v.is_a? Hash and v[:job]
          jobs[v[:job][:uuid]] = {}
        end
      end
    end

    if jobs.keys.any?
      Job.filter([["uuid", "in", jobs.keys]]).each do |j|
        jobs[j[:uuid]] = j
      end

      pi.each do |pl|
        pl.components.each do |k,v|
          if v.is_a? Hash and v[:job]
            v[:job] = jobs[v[:job][:uuid]]
          end
        end
      end
    end

    pi
  end

  helper_method :finished_pipelines
  def finished_pipelines lim
    PipelineInstance.limit(lim).order(["finished_at desc"]).filter([["state", "in", ["Complete", "Failed", "Paused"]], ["finished_at", "!=", nil]])
  end

  helper_method :recent_collections
  def recent_collections lim
    c = Collection.limit(lim).order(["modified_at desc"]).filter([["owner_uuid", "is_a", "arvados#group"]])
    own = {}
    Group.filter([["uuid", "in", c.map(&:owner_uuid)]]).each do |g|
      own[g[:uuid]] = g
    end
    {collections: c, owners: own}
  end

<<<<<<< HEAD
  helper_method :my_starred_projects
  def my_starred_projects user
    return if @starred_projects
    links = Link.filter([['tail_uuid', '=', user.uuid],
                         ['link_class', '=', 'star'],
                         ['head_uuid', 'is_a', 'arvados#group']]).select(%w(head_uuid))
    uuids =links.collect { |x| x.head_uuid }
    starred_projects = Group.filter([['uuid', 'in', uuids]]).order('name')
    @starred_projects = starred_projects.results
=======
  # If there are more than 200 projects that are readable by the user,
  # build the tree using only the top 200+ projects owned by the user,
  # from the top three levels.
  # That is: get toplevel projects under home, get subprojects of
  # these projects, and so on until we hit the limit.
  def my_wanted_projects user, page_size=100
    return @my_wanted_projects if @my_wanted_projects

    from_top = []
    uuids = [user.uuid]
    depth = 0
    @too_many_projects = false
    @reached_level_limit = false
    while from_top.size <= page_size*2
      current_level = Group.filter([['group_class','=','project'],
                                    ['owner_uuid', 'in', uuids]])
                      .order('name').limit(page_size*2)
      break if current_level.results.size == 0
      @too_many_projects = true if current_level.items_available > current_level.results.size
      from_top.concat current_level.results
      uuids = current_level.results.collect { |x| x.uuid }
      depth += 1
      if depth >= 3
        @reached_level_limit = true
        break
      end
    end
    @my_wanted_projects = from_top
  end

  helper_method :my_wanted_projects_tree
  def my_wanted_projects_tree user, page_size=100
    build_my_wanted_projects_tree user, page_size
    [@my_wanted_projects_tree, @too_many_projects, @reached_level_limit]
  end

  def build_my_wanted_projects_tree user, page_size=100
    return @my_wanted_projects_tree if @my_wanted_projects_tree

    parent_of = {user.uuid => 'me'}
    my_wanted_projects(user, page_size).each do |ob|
      parent_of[ob.uuid] = ob.owner_uuid
    end
    children_of = {false => [], 'me' => [user]}
    my_wanted_projects(user, page_size).each do |ob|
      if ob.owner_uuid != user.uuid and
          not parent_of.has_key? ob.owner_uuid
        parent_of[ob.uuid] = false
      end
      children_of[parent_of[ob.uuid]] ||= []
      children_of[parent_of[ob.uuid]] << ob
    end
    buildtree = lambda do |children_of, root_uuid=false|
      tree = {}
      children_of[root_uuid].andand.each do |ob|
        tree[ob] = buildtree.call(children_of, ob.uuid)
      end
      tree
    end
    sorted_paths = lambda do |tree, depth=0|
      paths = []
      tree.keys.sort_by { |ob|
        ob.is_a?(String) ? ob : ob.friendly_link_name
      }.each do |ob|
        paths << {object: ob, depth: depth}
        paths += sorted_paths.call tree[ob], depth+1
      end
      paths
    end
    @my_wanted_projects_tree =
      sorted_paths.call buildtree.call(children_of, 'me')
>>>>>>> 0728458b
  end

  helper_method :my_project_tree
  def my_project_tree
    build_project_trees
    @my_project_tree
  end

  helper_method :shared_project_tree
  def shared_project_tree
    build_project_trees
    @shared_project_tree
  end

  def build_project_trees
    return if @my_project_tree and @shared_project_tree
    parent_of = {current_user.uuid => 'me'}
    all_projects.each do |ob|
      parent_of[ob.uuid] = ob.owner_uuid
    end
    children_of = {false => [], 'me' => [current_user]}
    all_projects.each do |ob|
      if ob.owner_uuid != current_user.uuid and
          not parent_of.has_key? ob.owner_uuid
        parent_of[ob.uuid] = false
      end
      children_of[parent_of[ob.uuid]] ||= []
      children_of[parent_of[ob.uuid]] << ob
    end
    buildtree = lambda do |children_of, root_uuid=false|
      tree = {}
      children_of[root_uuid].andand.each do |ob|
        tree[ob] = buildtree.call(children_of, ob.uuid)
      end
      tree
    end
    sorted_paths = lambda do |tree, depth=0|
      paths = []
      tree.keys.sort_by { |ob|
        ob.is_a?(String) ? ob : ob.friendly_link_name
      }.each do |ob|
        paths << {object: ob, depth: depth}
        paths += sorted_paths.call tree[ob], depth+1
      end
      paths
    end
    @my_project_tree =
      sorted_paths.call buildtree.call(children_of, 'me')
    @shared_project_tree =
      sorted_paths.call({'Projects shared with me' =>
                          buildtree.call(children_of, false)})
  end

  helper_method :get_object
  def get_object uuid
    if @get_object.nil? and @objects
      @get_object = @objects.each_with_object({}) do |object, h|
        h[object.uuid] = object
      end
    end
    @get_object ||= {}
    @get_object[uuid]
  end

  helper_method :project_breadcrumbs
  def project_breadcrumbs
    crumbs = []
    current = @name_link || @object
    while current
      # Halt if a group ownership loop is detected. API should refuse
      # to produce this state, but it could still arise from a race
      # condition when group ownership changes between our find()
      # queries.
      break if crumbs.collect(&:uuid).include? current.uuid

      if current.is_a?(Group) and current.group_class == 'project'
        crumbs.prepend current
      end
      if current.is_a? Link
        current = Group.find?(current.tail_uuid)
      else
        current = Group.find?(current.owner_uuid)
      end
    end
    crumbs
  end

  helper_method :current_project_uuid
  def current_project_uuid
    if @object.is_a? Group and @object.group_class == 'project'
      @object.uuid
    elsif @name_link.andand.tail_uuid
      @name_link.tail_uuid
    elsif @object and resource_class_for_uuid(@object.owner_uuid) == Group
      @object.owner_uuid
    else
      nil
    end
  end

  # helper method to get links for given object or uuid
  helper_method :links_for_object
  def links_for_object object_or_uuid
    raise ArgumentError, 'No input argument' unless object_or_uuid
    preload_links_for_objects([object_or_uuid])
    uuid = object_or_uuid.is_a?(String) ? object_or_uuid : object_or_uuid.uuid
    @all_links_for[uuid] ||= []
  end

  # helper method to preload links for given objects and uuids
  helper_method :preload_links_for_objects
  def preload_links_for_objects objects_and_uuids
    @all_links_for ||= {}

    raise ArgumentError, 'Argument is not an array' unless objects_and_uuids.is_a? Array
    return @all_links_for if objects_and_uuids.empty?

    uuids = objects_and_uuids.collect { |x| x.is_a?(String) ? x : x.uuid }

    # if already preloaded for all of these uuids, return
    if not uuids.select { |x| @all_links_for[x].nil? }.any?
      return @all_links_for
    end

    uuids.each do |x|
      @all_links_for[x] = []
    end

    # TODO: make sure we get every page of results from API server
    Link.filter([['head_uuid', 'in', uuids]]).each do |link|
      @all_links_for[link.head_uuid] << link
    end
    @all_links_for
  end

  # helper method to get a certain number of objects of a specific type
  # this can be used to replace any uses of: "dataclass.limit(n)"
  helper_method :get_n_objects_of_class
  def get_n_objects_of_class dataclass, size
    @objects_map_for ||= {}

    raise ArgumentError, 'Argument is not a data class' unless dataclass.is_a? Class and dataclass < ArvadosBase
    raise ArgumentError, 'Argument is not a valid limit size' unless (size && size>0)

    # if the objects_map_for has a value for this dataclass, and the
    # size used to retrieve those objects is equal, return it
    size_key = "#{dataclass.name}_size"
    if @objects_map_for[dataclass.name] && @objects_map_for[size_key] &&
        (@objects_map_for[size_key] == size)
      return @objects_map_for[dataclass.name]
    end

    @objects_map_for[size_key] = size
    @objects_map_for[dataclass.name] = dataclass.limit(size)
  end

  # helper method to get collections for the given uuid
  helper_method :collections_for_object
  def collections_for_object uuid
    raise ArgumentError, 'No input argument' unless uuid
    preload_collections_for_objects([uuid])
    @all_collections_for[uuid] ||= []
  end

  # helper method to preload collections for the given uuids
  helper_method :preload_collections_for_objects
  def preload_collections_for_objects uuids
    @all_collections_for ||= {}

    raise ArgumentError, 'Argument is not an array' unless uuids.is_a? Array
    return @all_collections_for if uuids.empty?

    # if already preloaded for all of these uuids, return
    if not uuids.select { |x| @all_collections_for[x].nil? }.any?
      return @all_collections_for
    end

    uuids.each do |x|
      @all_collections_for[x] = []
    end

    # TODO: make sure we get every page of results from API server
    Collection.where(uuid: uuids).each do |collection|
      @all_collections_for[collection.uuid] << collection
    end
    @all_collections_for
  end

  # helper method to get log collections for the given log
  helper_method :log_collections_for_object
  def log_collections_for_object log
    raise ArgumentError, 'No input argument' unless log

    preload_log_collections_for_objects([log])

    uuid = log
    fixup = /([a-f0-9]{32}\+\d+)(\+?.*)/.match(log)
    if fixup && fixup.size>1
      uuid = fixup[1]
    end

    @all_log_collections_for[uuid] ||= []
  end

  # helper method to preload collections for the given uuids
  helper_method :preload_log_collections_for_objects
  def preload_log_collections_for_objects logs
    @all_log_collections_for ||= {}

    raise ArgumentError, 'Argument is not an array' unless logs.is_a? Array
    return @all_log_collections_for if logs.empty?

    uuids = []
    logs.each do |log|
      fixup = /([a-f0-9]{32}\+\d+)(\+?.*)/.match(log)
      if fixup && fixup.size>1
        uuids << fixup[1]
      else
        uuids << log
      end
    end

    # if already preloaded for all of these uuids, return
    if not uuids.select { |x| @all_log_collections_for[x].nil? }.any?
      return @all_log_collections_for
    end

    uuids.each do |x|
      @all_log_collections_for[x] = []
    end

    # TODO: make sure we get every page of results from API server
    Collection.where(uuid: uuids).each do |collection|
      @all_log_collections_for[collection.uuid] << collection
    end
    @all_log_collections_for
  end

  # Helper method to get one collection for the given portable_data_hash
  # This is used to determine if a pdh is readable by the current_user
  helper_method :collection_for_pdh
  def collection_for_pdh pdh
    raise ArgumentError, 'No input argument' unless pdh
    preload_for_pdhs([pdh])
    @all_pdhs_for[pdh] ||= []
  end

  # Helper method to preload one collection each for the given pdhs
  # This is used to determine if a pdh is readable by the current_user
  helper_method :preload_for_pdhs
  def preload_for_pdhs pdhs
    @all_pdhs_for ||= {}

    raise ArgumentError, 'Argument is not an array' unless pdhs.is_a? Array
    return @all_pdhs_for if pdhs.empty?

    # if already preloaded for all of these pdhs, return
    if not pdhs.select { |x| @all_pdhs_for[x].nil? }.any?
      return @all_pdhs_for
    end

    pdhs.each do |x|
      @all_pdhs_for[x] = []
    end

    Collection.select(%w(portable_data_hash)).where(portable_data_hash: pdhs).distinct().each do |collection|
      @all_pdhs_for[collection.portable_data_hash] << collection
    end
    @all_pdhs_for
  end

  # helper method to get object of a given dataclass and uuid
  helper_method :object_for_dataclass
  def object_for_dataclass dataclass, uuid
    raise ArgumentError, 'No input argument dataclass' unless (dataclass && uuid)
    preload_objects_for_dataclass(dataclass, [uuid])
    @objects_for[uuid]
  end

  # helper method to preload objects for given dataclass and uuids
  helper_method :preload_objects_for_dataclass
  def preload_objects_for_dataclass dataclass, uuids
    @objects_for ||= {}

    raise ArgumentError, 'Argument is not a data class' unless dataclass.is_a? Class
    raise ArgumentError, 'Argument is not an array' unless uuids.is_a? Array

    return @objects_for if uuids.empty?

    # if already preloaded for all of these uuids, return
    if not uuids.select { |x| !@objects_for.include?(x) }.any?
      return @objects_for
    end

    # preset all uuids to nil
    uuids.each do |x|
      @objects_for[x] = nil
    end
    dataclass.where(uuid: uuids).each do |obj|
      @objects_for[obj.uuid] = obj
    end
    @objects_for
  end

  def wiselinks_layout
    'body'
  end
end<|MERGE_RESOLUTION|>--- conflicted
+++ resolved
@@ -94,13 +94,10 @@
         # Fall back to the default-setting code later.
       end
     end
-<<<<<<< HEAD
     @starred_projects ||= []
+    @my_wanted_projects_tree ||= []
     @my_project_tree ||= []
     @shared_project_tree ||= []
-=======
-    @my_wanted_projects_tree ||= []
->>>>>>> 0728458b
     render_error(err_opts)
   end
 
@@ -873,7 +870,6 @@
     {collections: c, owners: own}
   end
 
-<<<<<<< HEAD
   helper_method :my_starred_projects
   def my_starred_projects user
     return if @starred_projects
@@ -883,7 +879,8 @@
     uuids =links.collect { |x| x.head_uuid }
     starred_projects = Group.filter([['uuid', 'in', uuids]]).order('name')
     @starred_projects = starred_projects.results
-=======
+  end
+
   # If there are more than 200 projects that are readable by the user,
   # build the tree using only the top 200+ projects owned by the user,
   # from the top three levels.
@@ -955,7 +952,6 @@
     end
     @my_wanted_projects_tree =
       sorted_paths.call buildtree.call(children_of, 'me')
->>>>>>> 0728458b
   end
 
   helper_method :my_project_tree
