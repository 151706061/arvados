--- conflicted
+++ resolved
@@ -107,11 +107,7 @@
   end
 
   def create
-<<<<<<< HEAD
-    @object ||= model_class.new params[model_class.to_s.underscore.singularize.to_sym]
-=======
     @object ||= model_class.new params[model_class.to_s.underscore.singularize]
->>>>>>> ce3845c8
     @object.save!
 
     respond_to do |f|
