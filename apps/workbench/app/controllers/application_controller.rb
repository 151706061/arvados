class ApplicationController < ActionController::Base
  ERROR_ACTIONS = [:render_exception, :render_not_found]
  respond_to :html, :json, :js
  protect_from_forgery

  ERROR_ACTIONS = [:render_error, :render_not_found]

  around_filter :thread_clear
  around_filter(:thread_with_mandatory_api_token,
                except: [:index, :show] + ERROR_ACTIONS)
  around_filter :thread_with_optional_api_token
<<<<<<< HEAD
  before_filter :find_object_by_uuid, :except => [:index] + ERROR_ACTIONS
  before_filter :check_user_agreements, :except => ERROR_ACTIONS
  before_filter :check_user_notifications, :except => ERROR_ACTIONS
  before_filter :check_my_folders, :except => ERROR_ACTIONS
=======
  before_filter :check_user_agreements, except: ERROR_ACTIONS
  before_filter :check_user_notifications, except: ERROR_ACTIONS
  around_filter :using_reader_tokens, only: [:index, :show]
  before_filter :find_object_by_uuid, except: [:index] + ERROR_ACTIONS
>>>>>>> 43bcfeaa
  theme :select_theme

  begin
    rescue_from Exception,
    :with => :render_exception
    rescue_from ActiveRecord::RecordNotFound,
    :with => :render_not_found
    rescue_from ActionController::RoutingError,
    :with => :render_not_found
    rescue_from ActionController::UnknownController,
    :with => :render_not_found
    rescue_from ::AbstractController::ActionNotFound,
    :with => :render_not_found
  end

  def unprocessable(message=nil)
    @errors ||= []

    @errors << message if message
    render_error status: 422
  end

  def render_error(opts)
    opts = {status: 500}.merge opts
    respond_to do |f|
      # json must come before html here, so it gets used as the
      # default format when js is requested by the client. This lets
      # ajax:error callback parse the response correctly, even though
      # the browser can't.
      f.json { render opts.merge(json: {success: false, errors: @errors}) }
      f.html { render opts.merge(controller: 'application', action: 'error') }
    end
  end

  def render_exception(e)
    logger.error e.inspect
    logger.error e.backtrace.collect { |x| x + "\n" }.join('') if e.backtrace
    if @object.andand.errors.andand.full_messages.andand.any?
      @errors = @object.errors.full_messages
    else
      @errors = [e.to_s]
    end
    self.render_error status: 422
  end

  def render_not_found(e=ActionController::RoutingError.new("Path not found"))
    logger.error e.inspect
    @errors = ["Path not found"]
    self.render_error status: 404
  end

  def index
    if params[:limit]
      limit = params[:limit].to_i
    else
      limit = 200
    end

    if params[:offset]
      offset = params[:offset].to_i
    else
      offset = 0
    end

    if params[:filters]
      filters = params[:filters]
      if filters.is_a? String
        filters = Oj.load filters
      end
    else
      filters = []
    end

    @objects ||= model_class.filter(filters).limit(limit).offset(offset).all
    respond_to do |f|
      f.json { render json: @objects }
      f.html { render }
      f.js { render }
    end
  end

  def show
    if !@object
      return render_not_found("object not found")
    end
    respond_to do |f|
      f.json { render json: @object.attributes.merge(href: url_for(@object)) }
      f.html {
        if request.method == 'GET'
          render
        else
          redirect_to params[:return_to] || @object
        end
      }
      f.js { render }
    end
  end

  def render_content
    if !@object
      return render_not_found("object not found")
    end
  end

  def new
    @object = model_class.new
  end

  def update
    updates = params[@object.class.to_s.underscore.singularize.to_sym]
    updates.keys.each do |attr|
      if @object.send(attr).is_a? Hash
        if updates[attr].is_a? String
          updates[attr] = Oj.load updates[attr]
        end
        if params[:merge] || params["merge_#{attr}".to_sym]
          # Merge provided Hash with current Hash, instead of
          # replacing.
          updates[attr] = @object.send(attr).with_indifferent_access.
            deep_merge(updates[attr].with_indifferent_access)
        end
      end
    end
    if @object.update_attributes updates
      show
    else
      self.render_error status: 422
    end
  end

  def create
    @new_resource_attrs ||= params[model_class.to_s.underscore.singularize]
    @new_resource_attrs ||= {}
    @new_resource_attrs.reject! { |k,v| k.to_s == 'uuid' }
    @object ||= model_class.new @new_resource_attrs
    @object.save!
    show
  end

  def destroy
    if @object.destroy
      respond_to do |f|
        f.json { render json: @object }
        f.html {
          redirect_to(params[:return_to] || :back)
        }
        f.js { render }
      end
    else
      self.render_error status: 422
    end
  end

  def current_user
    if Thread.current[:arvados_api_token]
      Thread.current[:user] ||= User.current
    else
      logger.error "No API token in Thread"
      return nil
    end
  end

  def model_class
    controller_name.classify.constantize
  end

  def breadcrumb_page_name
    (@breadcrumb_page_name ||
     (@object.friendly_link_name if @object.respond_to? :friendly_link_name) ||
     action_name)
  end

  def index_pane_list
    %w(Recent)
  end

  def show_pane_list
    %w(Attributes Metadata JSON API)
  end

  protected

  def redirect_to_login
    respond_to do |f|
      f.html {
        if request.method == 'GET'
          redirect_to $arvados_api_client.arvados_login_url(return_to: request.url)
        else
          flash[:error] = "Either you are not logged in, or your session has timed out. I can't automatically log you in and re-attempt this request."
          redirect_to :back
        end
      }
      f.json {
        @errors = ['You do not seem to be logged in. You did not supply an API token with this request, and your session (if any) has timed out.']
        self.render_error status: 422
      }
    end
    false  # For convenience to return from callbacks
  end

  def using_reader_tokens(login_optional=false)
    if params[:reader_tokens].is_a?(Array) and params[:reader_tokens].any?
      Thread.current[:reader_tokens] = params[:reader_tokens]
    end
    begin
      yield
    rescue ArvadosApiClient::NotLoggedInException
      if login_optional
        raise
      else
        return redirect_to_login
      end
    ensure
      Thread.current[:reader_tokens] = nil
    end
  end

  def using_specific_api_token(api_token)
    start_values = {}
    [:arvados_api_token, :user].each do |key|
      start_values[key] = Thread.current[key]
    end
    Thread.current[:arvados_api_token] = api_token
    Thread.current[:user] = nil
    begin
      yield
    ensure
      start_values.each_key { |key| Thread.current[key] = start_values[key] }
    end
  end

  def find_object_by_uuid
    if params[:id] and params[:id].match /\D/
      params[:uuid] = params.delete :id
    end
    if not model_class
      @object = nil
    elsif params[:uuid].is_a? String
      if params[:uuid].empty?
        @object = nil
      else
        @object = model_class.find(params[:uuid])
      end
    else
      @object = model_class.where(uuid: params[:uuid]).first
    end
  end

  def thread_clear
    Thread.current[:arvados_api_token] = nil
    Thread.current[:user] = nil
    Rails.cache.delete_matched(/^request_#{Thread.current.object_id}_/)
    yield
    Rails.cache.delete_matched(/^request_#{Thread.current.object_id}_/)
  end

  def thread_with_api_token(login_optional = false)
    begin
      try_redirect_to_login = true
      if params[:api_token]
        try_redirect_to_login = false
        Thread.current[:arvados_api_token] = params[:api_token]
        # Before copying the token into session[], do a simple API
        # call to verify its authenticity.
        if verify_api_token
          session[:arvados_api_token] = params[:api_token]
          if !request.format.json? and request.method == 'GET'
            # Repeat this request with api_token in the (new) session
            # cookie instead of the query string.  This prevents API
            # tokens from appearing in (and being inadvisedly copied
            # and pasted from) browser Location bars.
            redirect_to request.fullpath.sub(%r{([&\?]api_token=)[^&\?]*}, '')
          else
            yield
          end
        else
          @errors = ['Invalid API token']
          self.render_error status: 401
        end
      elsif session[:arvados_api_token]
        # In this case, the token must have already verified at some
        # point, but it might have been revoked since.  We'll try
        # using it, and catch the exception if it doesn't work.
        try_redirect_to_login = false
        Thread.current[:arvados_api_token] = session[:arvados_api_token]
        begin
          yield
        rescue ArvadosApiClient::NotLoggedInException
          try_redirect_to_login = true
        end
      else
        logger.debug "No token received, session is #{session.inspect}"
      end
      if try_redirect_to_login
        unless login_optional
          redirect_to_login
        else
          # login is optional for this route so go on to the regular controller
          Thread.current[:arvados_api_token] = nil
          yield
        end
      end
    ensure
      # Remove token in case this Thread is used for anything else.
      Thread.current[:arvados_api_token] = nil
    end
  end

  def thread_with_mandatory_api_token
    thread_with_api_token do
      yield
    end
  end

  # This runs after thread_with_mandatory_api_token in the filter chain.
  def thread_with_optional_api_token
    if Thread.current[:arvados_api_token]
      # We are already inside thread_with_mandatory_api_token.
      yield
    else
      # We skipped thread_with_mandatory_api_token. Use the optional version.
      thread_with_api_token(true) do
        yield
      end
    end
  end

  def verify_api_token
    begin
      Link.where(uuid: 'just-verifying-my-api-token')
      true
    rescue ArvadosApiClient::NotLoggedInException
      false
    end
  end

  def ensure_current_user_is_admin
    unless current_user and current_user.is_admin
      @errors = ['Permission denied']
      self.render_error status: 401
    end
  end

  def check_user_agreements
    if current_user && !current_user.is_active && current_user.is_invited
      signatures = UserAgreement.signatures
      @signed_ua_uuids = UserAgreement.signatures.map &:head_uuid
      @required_user_agreements = UserAgreement.all.map do |ua|
        if not @signed_ua_uuids.index ua.uuid
          Collection.find(ua.uuid)
        end
      end.compact
      if @required_user_agreements.empty?
        # No agreements to sign. Perhaps we just need to ask?
        current_user.activate
        if !current_user.is_active
          logger.warn "#{current_user.uuid.inspect}: " +
            "No user agreements to sign, but activate failed!"
        end
      end
      if !current_user.is_active
        render 'user_agreements/index'
      end
    end
    true
  end

  def select_theme
    return Rails.configuration.arvados_theme
  end

  @@notification_tests = []

  @@notification_tests.push lambda { |controller, current_user|
    AuthorizedKey.limit(1).where(authorized_user_uuid: current_user.uuid).each do
      return nil
    end
    return lambda { |view|
      view.render partial: 'notifications/ssh_key_notification'
    }
  }

  #@@notification_tests.push lambda { |controller, current_user|
  #  Job.limit(1).where(created_by: current_user.uuid).each do
  #    return nil
  #  end
  #  return lambda { |view|
  #    view.render partial: 'notifications/jobs_notification'
  #  }
  #}

  @@notification_tests.push lambda { |controller, current_user|
    Collection.limit(1).where(created_by: current_user.uuid).each do
      return nil
    end
    return lambda { |view|
      view.render partial: 'notifications/collections_notification'
    }
  }

  @@notification_tests.push lambda { |controller, current_user|
    PipelineInstance.limit(1).where(created_by: current_user.uuid).each do
      return nil
    end
    return lambda { |view|
      view.render partial: 'notifications/pipelines_notification'
    }
  }

  def check_my_folders
    @my_top_level_folders = lambda do
      @top_level_folders ||= Group.
        filter([['group_class','=','folder'],
                ['owner_uuid','=',current_user.uuid]]).
        sort_by { |x| x.name || '' }
    end
  end

  def check_user_notifications
    @notification_count = 0
    @notifications = []

    if current_user
      @showallalerts = false
      @@notification_tests.each do |t|
        a = t.call(self, current_user)
        if a
          @notification_count += 1
          @notifications.push a
        end
      end
    end

    if @notification_count == 0
      @notification_count = ''
    end
  end
end<|MERGE_RESOLUTION|>--- conflicted
+++ resolved
@@ -9,17 +9,11 @@
   around_filter(:thread_with_mandatory_api_token,
                 except: [:index, :show] + ERROR_ACTIONS)
   around_filter :thread_with_optional_api_token
-<<<<<<< HEAD
-  before_filter :find_object_by_uuid, :except => [:index] + ERROR_ACTIONS
-  before_filter :check_user_agreements, :except => ERROR_ACTIONS
-  before_filter :check_user_notifications, :except => ERROR_ACTIONS
-  before_filter :check_my_folders, :except => ERROR_ACTIONS
-=======
   before_filter :check_user_agreements, except: ERROR_ACTIONS
   before_filter :check_user_notifications, except: ERROR_ACTIONS
   around_filter :using_reader_tokens, only: [:index, :show]
   before_filter :find_object_by_uuid, except: [:index] + ERROR_ACTIONS
->>>>>>> 43bcfeaa
+  before_filter :check_my_folders, :except => ERROR_ACTIONS
   theme :select_theme
 
   begin
