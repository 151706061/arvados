--- conflicted
+++ resolved
@@ -4,11 +4,8 @@
   include PipelineInstancesHelper
 
   def compare
-<<<<<<< HEAD
-=======
     @breadcrumb_page_name = 'compare'
 
->>>>>>> 9fd96762
     @rows = []          # each is {name: S, components: [...]}
 
     # Build a table: x=pipeline y=component
