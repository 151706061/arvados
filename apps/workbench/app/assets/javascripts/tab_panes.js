--- conflicted
+++ resolved
@@ -79,10 +79,7 @@
 
 // Mark all panes as stale/dirty. Refresh the active pane.
 $(document).on('arv-log-event arv:pane:reload:all', function() {
-<<<<<<< HEAD
     $('.pane-anchor.loaded').trigger('arv:pane:reload');
-=======
-    $('.tab-pane.loaded').trigger('arv:pane:reload');
 });
 
 // If there is a 'tab counts url' in the nav-tabs element then use it to get some javascript that will update them
@@ -91,5 +88,4 @@
     if( tabCountsUrl && tabCountsUrl.length ) {
         $.get( tabCountsUrl );
     }
->>>>>>> fe59fe52
 });