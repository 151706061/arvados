--- conflicted
+++ resolved
@@ -9,9 +9,10 @@
     var num_scrollers = $(window).data("arv-num-scrollers");
     if ($(scroller).scrollTop() + $(scroller).height()
         >
-<<<<<<< HEAD
-        scrollHeight - 50) {
-        container = $(this).data('infinite-container');
+        scrollHeight - 50)
+    {
+      for (var i = 0; i < num_scrollers; i++) {
+        $container = $($(this).data('infinite-container'+i));
         if (!$(container).attr('data-infinite-content-href0')) {
             // Remember the first page source url, so we can refresh
             // from page 1 later.
@@ -19,19 +20,10 @@
                               $(container).attr('data-infinite-content-href'));
         }
         src = $(container).attr('data-infinite-content-href');
-        if (!src)
+        if (!src || !$container.is(':visible'))
             // Finished
             return;
-=======
-        scrollHeight - 50)
-    {
-      for (var i = 0; i < num_scrollers; i++) {
-        $container = $($(this).data('infinite-container'+i));
-        src = $container.attr('data-infinite-content-href');
-        if (!src || !$container.is(':visible'))
-          continue;
 
->>>>>>> 08ab73eb
         // Don't start another request until this one finishes
         $container.attr('data-infinite-content-href', null);
         spinner = '<div class="spinner spinner-32px spinner-h-center"></div>';
@@ -46,7 +38,6 @@
                        spinner +
                        '</td></tr>');
         }
-<<<<<<< HEAD
         $(container).find(".spinner").detach();
         $(container).append(spinner);
         $(container).attr('data-infinite-serial', serial);
@@ -55,17 +46,6 @@
                 type: 'GET',
                 data: ($(container).data('infinite-content-params') || {}),
                 context: {container: container, src: src, serial: serial}}).
-=======
-        $container.append(spinner);
-        $.ajax(src,
-               {dataType: 'json',
-                type: 'GET',
-                data: {},
-                context: {container: $container, src: src}}).
-            always(function() {
-                $(this.container).find(".spinner").detach();
-            }).
->>>>>>> 08ab73eb
             fail(function(jqxhr, status, error) {
                 var $faildiv;
                 if ($(this.container).attr('data-infinite-serial') != this.serial) {
