ArvadosWorkbench::Application.routes.draw do
  themes_for_rails

  resources :keep_disks
  resources :keep_services
  resources :user_agreements do
    post 'sign', on: :collection
    get 'signatures', on: :collection
  end
  get '/user_agreements/signatures' => 'user_agreements#signatures'
  get "users/setup_popup" => 'users#setup_popup', :as => :setup_user_popup
  get "users/setup" => 'users#setup', :as => :setup_user
  resources :nodes
  resources :humans
  resources :traits
  resources :api_client_authorizations
  resources :repositories
  resources :virtual_machines
  resources :authorized_keys
  resources :job_tasks
  resources :jobs do
    post 'cancel', :on => :member
  end
  match '/logout' => 'sessions#destroy', via: [:get, :post]
  get '/logged_out' => 'sessions#index'
  resources :users do
    get 'choose', :on => :collection
    get 'home', :on => :member
    get 'welcome', :on => :collection
    get 'activity', :on => :collection
    get 'storage', :on => :collection
    post 'sudo', :on => :member
    post 'unsetup', :on => :member
    get 'setup_popup', :on => :member
  end
  resources :logs
  resources :factory_jobs
  resources :uploaded_datasets
  resources :groups do
    get 'choose', on: :collection
  end
  resources :specimens
  resources :pipeline_templates do
    get 'choose', on: :collection
  end
  resources :pipeline_instances do
    get 'compare', on: :collection
    post 'copy', on: :member
  end
  resources :links
  get '/collections/graph' => 'collections#graph'
  resources :collections do
    post 'set_persistent', on: :member
    get 'sharing_popup', :on => :member
    post 'share', :on => :member
    post 'unshare', :on => :member
    get 'choose', on: :collection
  end
  get('/collections/download/:uuid/:reader_token/*file' => 'collections#show_file',
      format: false)
  get '/collections/download/:uuid/:reader_token' => 'collections#show_file_links'
  get '/collections/:uuid/*file' => 'collections#show_file', :format => false
  resources :projects do
    match 'remove/:item_uuid', on: :member, via: :delete, action: :remove_item
    match 'remove_items', on: :member, via: :delete, action: :remove_items
    get 'move_items', on: :member, action: :move_items
    get 'choose', on: :collection
    post 'share_with', on: :member
  end
<<<<<<< HEAD
=======
  resources :search do
    get 'choose', :on => :collection
  end

>>>>>>> aa35b924
  post 'actions' => 'actions#post'
  get 'actions' => 'actions#show'
  get 'websockets' => 'websocket#index'

  root :to => 'projects#index'

  # Send unroutable requests to an arbitrary controller
  # (ends up at ApplicationController#render_not_found)
  match '*a', to: 'links#render_not_found', via: [:get, :post]
end<|MERGE_RESOLUTION|>--- conflicted
+++ resolved
@@ -67,13 +67,10 @@
     get 'choose', on: :collection
     post 'share_with', on: :member
   end
-<<<<<<< HEAD
-=======
   resources :search do
     get 'choose', :on => :collection
   end
 
->>>>>>> aa35b924
   post 'actions' => 'actions#post'
   get 'actions' => 'actions#show'
   get 'websockets' => 'websocket#index'
