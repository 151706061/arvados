--- conflicted
+++ resolved
@@ -467,11 +467,7 @@
     }
     srun(["srun", "--nodelist=" . $node[0]],
          ["/bin/sh", "-ec",
-<<<<<<< HEAD
-          "a=`$docker_bin run --rm --user=$try_user $docker_hash id --user` && " .
-=======
           "a=`$docker_bin run --rm $try_user_arg $docker_hash id --user` && " .
->>>>>>> dbf51c6a
           " test \$a -ne 0"],
          {fork => 1});
     if ($? == 0) {
