---
layout: default
navsection: api
navmenu: API Methods
title: "users"

...

See "REST methods for working with Arvados resources":{{site.baseurl}}/api/methods.html

API endpoint base: @https://{{ site.arvados_api_host }}/arvados/v1/users@

Required arguments are displayed in %{background:#ccffcc}green%.


h2. create

Create a new User.

Arguments:

table(table table-bordered table-condensed).
|_. Argument |_. Type |_. Description |_. Location |_. Example |
|user|object||query||

h2. current

current users

Arguments:

table(table table-bordered table-condensed).
|_. Argument |_. Type |_. Description |_. Location |_. Example |

h2. delete

Delete an existing User.

Arguments:

table(table table-bordered table-condensed).
|_. Argument |_. Type |_. Description |_. Location |_. Example |
{background:#ccffcc}.|uuid|string|The UUID of the User in question.|path||

h2. event_stream

event_stream users

Arguments:

table(table table-bordered table-condensed).
|_. Argument |_. Type |_. Description |_. Location |_. Example |
{background:#ccffcc}.|uuid|string||path||

h2. get

Gets a User's metadata by UUID.

Arguments:

table(table table-bordered table-condensed).
|_. Argument |_. Type |_. Description |_. Location |_. Example |
{background:#ccffcc}.|uuid|string|The UUID of the User in question.|path||

h2. list

List users.

Arguments:

table(table table-bordered table-condensed).
|_. Argument |_. Type |_. Description |_. Location |_. Example |
|limit|integer (default 100)|Maximum number of users to return.|query||
|order|string|Order in which to return matching users.|query||
<<<<<<< HEAD
|pageToken|string|Page token.|query||
|q|string|Query string for searching users.|query||
|where|object|Conditions for filtering users.|query||

h2. owned_items

Retrieve a list of items which are owned by the given user.

Arguments:

table(table table-bordered table-condensed).
|_. Argument |_. Type |_. Description |_. Location |_. Example |
{background:#ccffcc}.|uuid|string|The UUID of the user in question.|path||
|include_linked|boolean|If true, results will also include items on which the given user has _can_manage_ permission, even if they are owned by different users/groups.|path|{white-space:nowrap}. @false@ (default)
@true@|

h2. show

show users

Arguments:

table(table table-bordered table-condensed).
|_. Argument |_. Type |_. Description |_. Location |_. Example |
{background:#ccffcc}.|uuid|string||path||
=======
|filters|array|Conditions for filtering users.|query||
>>>>>>> 25e42ea5

h2. system

system users

Arguments:

table(table table-bordered table-condensed).
|_. Argument |_. Type |_. Description |_. Location |_. Example |

h2. update

Update attributes of an existing User.

Arguments:

table(table table-bordered table-condensed).
|_. Argument |_. Type |_. Description |_. Location |_. Example |
{background:#ccffcc}.|uuid|string|The UUID of the User in question.|path||
|user|object||query||<|MERGE_RESOLUTION|>--- conflicted
+++ resolved
@@ -72,10 +72,7 @@
 |_. Argument |_. Type |_. Description |_. Location |_. Example |
 |limit|integer (default 100)|Maximum number of users to return.|query||
 |order|string|Order in which to return matching users.|query||
-<<<<<<< HEAD
-|pageToken|string|Page token.|query||
-|q|string|Query string for searching users.|query||
-|where|object|Conditions for filtering users.|query||
+|filters|array|Conditions for filtering users.|query||
 
 h2. owned_items
 
@@ -98,9 +95,6 @@
 table(table table-bordered table-condensed).
 |_. Argument |_. Type |_. Description |_. Location |_. Example |
 {background:#ccffcc}.|uuid|string||path||
-=======
-|filters|array|Conditions for filtering users.|query||
->>>>>>> 25e42ea5
 
 h2. system
 
