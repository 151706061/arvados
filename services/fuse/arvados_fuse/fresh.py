--- conflicted
+++ resolved
@@ -31,13 +31,11 @@
         self._atime = time.time()
         self._poll_time = 60
         self.use_count = 0
-<<<<<<< HEAD
         self.ref_count = 0
         self.dead = False
-=======
-        self.cache_priority = 0
+        self.cache_priority = None
         self.cache_size = 0
->>>>>>> 0c01dc22
+        self.cache_uuid = None
 
     # Mark the value as stale
     def invalidate(self):
