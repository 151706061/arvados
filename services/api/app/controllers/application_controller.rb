require 'load_param'
require 'record_filters'

class ApplicationController < ActionController::Base
  include CurrentApiClient
  include ThemesForRails::ActionController
  include LoadParam
  include RecordFilters

  ERROR_ACTIONS = [:render_error, :render_not_found]

  respond_to :json
  protect_from_forgery

  before_filter :respond_with_json_by_default
  before_filter :remote_ip
  before_filter :load_read_auths
  before_filter :require_auth_scope, except: ERROR_ACTIONS

<<<<<<< HEAD
  before_filter :find_object_by_uuid, :except => [:index, :create,
                                                  :render_error,
                                                  :render_not_found]
  before_filter :load_limit_offset_order_params, only: [:index, :contents]
  before_filter :load_where_param, only: [:index, :contents]
  before_filter :load_filters_param, only: [:index, :contents]
=======
  before_filter :catch_redirect_hint
  before_filter(:find_object_by_uuid,
                except: [:index, :create] + ERROR_ACTIONS)
  before_filter :load_limit_offset_order_params, only: [:index, :owned_items]
  before_filter :load_where_param, only: [:index, :owned_items]
  before_filter :load_filters_param, only: [:index, :owned_items]
>>>>>>> cd08497d
  before_filter :find_objects_for_index, :only => :index
  before_filter :reload_object_before_update, :only => :update
  before_filter(:render_404_if_no_object,
                except: [:index, :create] + ERROR_ACTIONS)

  theme :select_theme

  attr_accessor :resource_attrs

  def index
    @objects.uniq!(&:id)
    if params[:eager] and params[:eager] != '0' and params[:eager] != 0 and params[:eager] != ''
      @objects.each(&:eager_load_associations)
    end
    render_list
  end

  def show
    render json: @object.as_api_response
  end

  def create
    @object = model_class.new resource_attrs
    @object.save!
    show
  end

  def update
    attrs_to_update = resource_attrs.reject { |k,v|
      [:kind, :etag, :href].index k
    }
    @object.update_attributes! attrs_to_update
    show
  end

  def destroy
    @object.destroy
    show
  end

  def self._contents_requires_parameters
    _index_requires_parameters.
      merge({
              include_linked: {
                type: 'boolean', required: false, default: false
              },
            })
  end

  def contents
    all_objects = []
    all_available = 0

    # Trick apply_where_limit_order_params into applying suitable
    # per-table values. *_all are the real ones we'll apply to the
    # aggregate set.
    limit_all = @limit
    offset_all = @offset
    @orders = []

    ArvadosModel.descendants.
      reject(&:abstract_class?).
      sort_by(&:to_s).
      each do |klass|
      case klass.to_s
        # We might expect klass==Link etc. here, but we would be
        # disappointed: when Rails reloads model classes, we get two
        # distinct classes called Link which do not equal each
        # other. But we can still rely on klass.to_s to be "Link".
      when 'ApiClientAuthorization', 'UserAgreement'
        # Do not want.
      else
        @objects = klass.readable_by(*@read_users)
        cond_sql = "#{klass.table_name}.owner_uuid = ?"
        cond_params = [@object.uuid]
        if params[:include_linked]
          cond_sql += " OR #{klass.table_name}.uuid IN (SELECT head_uuid FROM links WHERE link_class=#{klass.sanitize 'name'} AND links.tail_uuid=#{klass.sanitize @object.uuid})"
        end
        @objects = @objects.where(cond_sql, *cond_params).order("#{klass.table_name}.uuid")
        @limit = limit_all - all_objects.count
        apply_where_limit_order_params
        items_available = @objects.
          except(:limit).except(:offset).
          count(:id, distinct: true)
        all_available += items_available
        @offset = [@offset - items_available, 0].max

        all_objects += @objects.to_a
      end
    end
    @objects = all_objects || []
    @links = Link.where('link_class=? and owner_uuid=?'\
                        ' and owner_uuid=tail_uuid'\
                        ' and head_uuid in (?)',
                        'name',
                        @object.uuid,
                        @objects.collect(&:uuid))
    @object_list = {
      :kind  => "arvados#objectList",
      :etag => "",
      :self_link => "",
      :links => @links.as_api_response(nil),
      :offset => offset_all,
      :limit => limit_all,
      :items_available => all_available,
      :items => @objects.as_api_response(nil)
    }
    render json: @object_list
  end

  def catch_redirect_hint
    if !current_user
      if params.has_key?('redirect_to') then
        session[:redirect_to] = params[:redirect_to]
      end
    end
  end

  begin
    rescue_from Exception,
    :with => :render_error
    rescue_from ActiveRecord::RecordNotFound,
    :with => :render_not_found
    rescue_from ActionController::RoutingError,
    :with => :render_not_found
    rescue_from ActionController::UnknownController,
    :with => :render_not_found
    rescue_from AbstractController::ActionNotFound,
    :with => :render_not_found
    rescue_from ArvadosModel::PermissionDeniedError,
    :with => :render_error
  end

  def render_404_if_no_object
    render_not_found "Object not found" if !@object
  end

  def render_error(e)
    logger.error e.inspect
    if e.respond_to? :backtrace and e.backtrace
      logger.error e.backtrace.collect { |x| x + "\n" }.join('')
    end
    if @object and @object.errors and @object.errors.full_messages and not @object.errors.full_messages.empty?
      errors = @object.errors.full_messages
    else
      errors = [e.inspect]
    end
    status = e.respond_to?(:http_status) ? e.http_status : 422
    render json: { errors: errors }, status: status
  end

  def render_not_found(e=ActionController::RoutingError.new("Path not found"))
    logger.error e.inspect
    render json: { errors: ["Path not found"] }, status: 404
  end

  protected

  def find_objects_for_index
    @objects ||= model_class.readable_by(*@read_users)
    apply_where_limit_order_params
  end

  def apply_where_limit_order_params
    ar_table_name = @objects.table_name

    ft = record_filters @filters, ar_table_name
    if ft[:cond_out].any?
      @objects = @objects.where(ft[:cond_out].join(' AND '), *ft[:param_out])
    end

    if @where.is_a? Hash and @where.any?
      conditions = ['1=1']
      @where.each do |attr,value|
        if attr.to_s == 'any'
          if value.is_a?(Array) and
              value.length == 2 and
              value[0] == 'contains' then
            ilikes = []
            model_class.searchable_columns('ilike').each do |column|
              # Including owner_uuid in an "any column" search will
              # probably just return a lot of false positives.
              next if column == 'owner_uuid'
              ilikes << "#{ar_table_name}.#{column} ilike ?"
              conditions << "%#{value[1]}%"
            end
            if ilikes.any?
              conditions[0] << ' and (' + ilikes.join(' or ') + ')'
            end
          end
        elsif attr.to_s.match(/^[a-z][_a-z0-9]+$/) and
            model_class.columns.collect(&:name).index(attr.to_s)
          if value.nil?
            conditions[0] << " and #{ar_table_name}.#{attr} is ?"
            conditions << nil
          elsif value.is_a? Array
            if value[0] == 'contains' and value.length == 2
              conditions[0] << " and #{ar_table_name}.#{attr} like ?"
              conditions << "%#{value[1]}%"
            else
              conditions[0] << " and #{ar_table_name}.#{attr} in (?)"
              conditions << value
            end
          elsif value.is_a? String or value.is_a? Fixnum or value == true or value == false
            conditions[0] << " and #{ar_table_name}.#{attr}=?"
            conditions << value
          elsif value.is_a? Hash
            # Not quite the same thing as "equal?" but better than nothing?
            value.each do |k,v|
              if v.is_a? String
                conditions[0] << " and #{ar_table_name}.#{attr} ilike ?"
                conditions << "%#{k}%#{v}%"
              end
            end
          end
        end
      end
      if conditions.length > 1
        conditions[0].sub!(/^1=1 and /, '')
        @objects = @objects.
          where(*conditions)
      end
    end

    @objects = @objects.order(@orders.join ", ") if @orders.any?
    @objects = @objects.limit(@limit)
    @objects = @objects.offset(@offset)
  end

  def resource_attrs
    return @attrs if @attrs
    @attrs = params[resource_name]
    if @attrs.is_a? String
      @attrs = Oj.load @attrs, symbol_keys: true
    end
    unless @attrs.is_a? Hash
      message = "No #{resource_name}"
      if resource_name.index('_')
        message << " (or #{resource_name.camelcase(:lower)})"
      end
      message << " hash provided with request"
      raise ArgumentError.new(message)
    end
    %w(created_at modified_by_client_uuid modified_by_user_uuid modified_at).each do |x|
      @attrs.delete x.to_sym
    end
    @attrs = @attrs.symbolize_keys if @attrs.is_a? HashWithIndifferentAccess
    @attrs
  end

  # Authentication
  def load_read_auths
    @read_auths = []
    if current_api_client_authorization
      @read_auths << current_api_client_authorization
    end
    # Load reader tokens if this is a read request.
    # If there are too many reader tokens, assume the request is malicious
    # and ignore it.
    if request.get? and params[:reader_tokens] and
        params[:reader_tokens].size < 100
      @read_auths += ApiClientAuthorization
        .includes(:user)
        .where('api_token IN (?) AND
                (expires_at IS NULL OR expires_at > CURRENT_TIMESTAMP)',
               params[:reader_tokens])
        .all
    end
    @read_auths.select! { |auth| auth.scopes_allow_request? request }
    @read_users = @read_auths.map { |auth| auth.user }.uniq
  end

  def require_login
    if not current_user
      respond_to do |format|
        format.json {
          render :json => { errors: ['Not logged in'] }.to_json, status: 401
        }
        format.html {
          redirect_to '/auth/joshid'
        }
      end
      false
    end
  end

  def admin_required
    unless current_user and current_user.is_admin
      render :json => { errors: ['Forbidden'] }.to_json, status: 403
    end
  end

  def require_auth_scope
    if @read_auths.empty?
      if require_login != false
        render :json => { errors: ['Forbidden'] }.to_json, status: 403
      end
      false
    end
  end

  def respond_with_json_by_default
    html_index = request.accepts.index(Mime::HTML)
    if html_index.nil? or request.accepts[0...html_index].include?(Mime::JSON)
      request.format = :json
    end
  end

  def model_class
    controller_name.classify.constantize
  end

  def resource_name             # params[] key used by client
    controller_name.singularize
  end

  def table_name
    controller_name
  end

  def find_object_by_uuid
    if params[:id] and params[:id].match /\D/
      params[:uuid] = params.delete :id
    end
    @where = { uuid: params[:uuid] }
    @offset = 0
    @limit = 1
    @orders = []
    @filters = []
    @objects = nil
    find_objects_for_index
    @object = @objects.first
  end

  def reload_object_before_update
    # This is necessary to prevent an ActiveRecord::ReadOnlyRecord
    # error when updating an object which was retrieved using a join.
    if @object.andand.readonly?
      @object = model_class.find_by_uuid(@objects.first.uuid)
    end
  end

  def load_json_value(hash, key, must_be_class=nil)
    if hash[key].is_a? String
      hash[key] = Oj.load(hash[key], symbol_keys: false)
      if must_be_class and !hash[key].is_a? must_be_class
        raise TypeError.new("parameter #{key.to_s} must be a #{must_be_class.to_s}")
      end
    end
  end

  def self.accept_attribute_as_json(attr, must_be_class=nil)
    before_filter lambda { accept_attribute_as_json attr, must_be_class }
  end
  accept_attribute_as_json :properties, Hash
  accept_attribute_as_json :info, Hash
  def accept_attribute_as_json(attr, must_be_class)
    if params[resource_name] and resource_attrs.is_a? Hash
      if resource_attrs[attr].is_a? Hash
        # Convert symbol keys to strings (in hashes provided by
        # resource_attrs)
        resource_attrs[attr] = resource_attrs[attr].
          with_indifferent_access.to_hash
      else
        load_json_value(resource_attrs, attr, must_be_class)
      end
    end
  end

  def self.accept_param_as_json(key, must_be_class=nil)
    prepend_before_filter lambda { load_json_value(params, key, must_be_class) }
  end
  accept_param_as_json :reader_tokens, Array

  def render_list
    @object_list = {
      :kind  => "arvados##{(@response_resource_name || resource_name).camelize(:lower)}List",
      :etag => "",
      :self_link => "",
      :offset => @offset,
      :limit => @limit,
      :items => @objects.as_api_response(nil)
    }
    if @objects.respond_to? :except
      @object_list[:items_available] = @objects.
        except(:limit).except(:offset).
        count(:id, distinct: true)
    end
    render json: @object_list
  end

  def remote_ip
    # Caveat: this is highly dependent on the proxy setup. YMMV.
    if request.headers.has_key?('HTTP_X_REAL_IP') then
      # We're behind a reverse proxy
      @remote_ip = request.headers['HTTP_X_REAL_IP']
    else
      # Hopefully, we are not!
      @remote_ip = request.env['REMOTE_ADDR']
    end
  end

  def self._index_requires_parameters
    {
      filters: { type: 'array', required: false },
      where: { type: 'object', required: false },
      order: { type: 'string', required: false },
      limit: { type: 'integer', required: false, default: DEFAULT_LIMIT },
      offset: { type: 'integer', required: false, default: 0 },
    }
  end

  def client_accepts_plain_text_stream
    (request.headers['Accept'].split(' ') &
     ['text/plain', '*/*']).count > 0
  end

  def render *opts
    if opts.first
      response = opts.first[:json]
      if response.is_a?(Hash) &&
          params[:_profile] &&
          Thread.current[:request_starttime]
        response[:_profile] = {
          request_time: Time.now - Thread.current[:request_starttime]
        }
      end
    end
    super *opts
  end

  def select_theme
    return Rails.configuration.arvados_theme
  end
end<|MERGE_RESOLUTION|>--- conflicted
+++ resolved
@@ -17,21 +17,12 @@
   before_filter :load_read_auths
   before_filter :require_auth_scope, except: ERROR_ACTIONS
 
-<<<<<<< HEAD
-  before_filter :find_object_by_uuid, :except => [:index, :create,
-                                                  :render_error,
-                                                  :render_not_found]
+  before_filter :catch_redirect_hint
+  before_filter(:find_object_by_uuid,
+                except: [:index, :create] + ERROR_ACTIONS)
   before_filter :load_limit_offset_order_params, only: [:index, :contents]
   before_filter :load_where_param, only: [:index, :contents]
   before_filter :load_filters_param, only: [:index, :contents]
-=======
-  before_filter :catch_redirect_hint
-  before_filter(:find_object_by_uuid,
-                except: [:index, :create] + ERROR_ACTIONS)
-  before_filter :load_limit_offset_order_params, only: [:index, :owned_items]
-  before_filter :load_where_param, only: [:index, :owned_items]
-  before_filter :load_filters_param, only: [:index, :owned_items]
->>>>>>> cd08497d
   before_filter :find_objects_for_index, :only => :index
   before_filter :reload_object_before_update, :only => :update
   before_filter(:render_404_if_no_object,
