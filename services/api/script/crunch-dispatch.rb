#!/usr/bin/env ruby

include Process

$options = {}
(ARGV.any? ? ARGV : ['--jobs', '--pipelines']).each do |arg|
  case arg
  when '--jobs'
    $options[:jobs] = true
  when '--pipelines'
    $options[:pipelines] = true
  else
    abort "Unrecognized command line option '#{arg}'"
  end
end
if not ($options[:jobs] or $options[:pipelines])
  abort "Nothing to do. Please specify at least one of: --jobs, --pipelines."
end

ARGV.reject! { |a| a =~ /--jobs|--pipelines/ }

$warned = {}
$signal = {}
%w{TERM INT}.each do |sig|
  signame = sig
  Signal.trap(sig) do
    $stderr.puts "Received #{signame} signal"
    $signal[:term] = true
  end
end

if ENV["CRUNCH_DISPATCH_LOCKFILE"]
  lockfilename = ENV.delete "CRUNCH_DISPATCH_LOCKFILE"
  lockfile = File.open(lockfilename, File::RDWR|File::CREAT, 0644)
  unless lockfile.flock File::LOCK_EX|File::LOCK_NB
    abort "Lock unavailable on #{lockfilename} - exit"
  end
end

ENV["RAILS_ENV"] = ARGV[0] || ENV["RAILS_ENV"] || "development"

require File.dirname(__FILE__) + '/../config/boot'
require File.dirname(__FILE__) + '/../config/environment'
require 'open3'

class Dispatcher
  include ApplicationHelper

  def sysuser
    return act_as_system_user
  end

  def refresh_todo
    @todo = []
    if $options[:jobs]
      @todo = Job.queue.select(&:repository)
    end
    @todo_pipelines = []
    if $options[:pipelines]
      @todo_pipelines = PipelineInstance.queue
    end
  end

  def each_slurm_line(cmd, outfmt, max_fields=nil)
    max_fields ||= outfmt.split(":").size
    max_fields += 1  # To accommodate the node field we add
    @@slurm_version ||= Gem::Version.new(`sinfo --version`.match(/\b[\d\.]+\b/)[0])
    if Gem::Version.new('2.3') <= @@slurm_version
      `#{cmd} --noheader -o '%n:#{outfmt}'`.each_line do |line|
        yield line.chomp.split(":", max_fields)
      end
    else
      # Expand rows with hostname ranges (like "foo[1-3,5,9-12]:idle")
      # into multiple rows with one hostname each.
      `#{cmd} --noheader -o '%N:#{outfmt}'`.each_line do |line|
        tokens = line.chomp.split(":", max_fields)
        if (re = tokens[0].match /^(.*?)\[([-,\d]+)\]$/)
          tokens.shift
          re[2].split(",").each do |range|
            range = range.split("-").collect(&:to_i)
            (range[0]..range[-1]).each do |n|
              yield [re[1] + n.to_s] + tokens
            end
          end
        else
          yield tokens
        end
      end
    end
  end

  def slurm_status
    slurm_nodes = {}
    each_slurm_line("sinfo", "%t") do |hostname, state|
      state.sub!(/\W+$/, "")
      state = "down" unless %w(idle alloc down).include?(state)
      slurm_nodes[hostname] = {state: state, job: nil}
    end
    each_slurm_line("squeue", "%j") do |hostname, job_uuid|
      slurm_nodes[hostname][:job] = job_uuid if slurm_nodes[hostname]
    end
    slurm_nodes
  end

  def update_node_status
    return unless Server::Application.config.crunch_job_wrapper.to_s.match /^slurm/
    @node_state ||= {}
    slurm_status.each_pair do |hostname, slurmdata|
      next if @node_state[hostname] == slurmdata
      begin
        node = Node.where('hostname=?', hostname).order(:last_ping_at).last
        if node
          $stderr.puts "dispatch: update #{hostname} state to #{slurmdata}"
          node.info["slurm_state"] = slurmdata[:state]
          node.job_uuid = slurmdata[:job]
          if node.save
            @node_state[hostname] = slurmdata
          else
            $stderr.puts "dispatch: failed to update #{node.uuid}: #{node.errors.messages}"
          end
        elsif slurmdata[:state] != 'down'
          $stderr.puts "dispatch: SLURM reports '#{hostname}' is not down, but no node has that name"
        end
      rescue => error
        $stderr.puts "dispatch: error updating #{hostname} node status: #{error}"
      end
    end
  end

  def positive_int(raw_value, default=nil)
    value = begin raw_value.to_i rescue 0 end
    if value > 0
      value
    else
      default
    end
  end

  NODE_CONSTRAINT_MAP = {
    # Map Job runtime_constraints keys to the corresponding Node info key.
    'min_ram_mb_per_node' => 'total_ram_mb',
    'min_scratch_mb_per_node' => 'total_scratch_mb',
    'min_cores_per_node' => 'total_cpu_cores',
  }

  def nodes_available_for_job_now(job)
    # Find Nodes that satisfy a Job's runtime constraints (by building
    # a list of Procs and using them to test each Node).  If there
    # enough to run the Job, return an array of their names.
    # Otherwise, return nil.
    need_procs = NODE_CONSTRAINT_MAP.each_pair.map do |job_key, node_key|
      Proc.new do |node|
        positive_int(node.info[node_key], 0) >=
          positive_int(job.runtime_constraints[job_key], 0)
      end
    end
    min_node_count = positive_int(job.runtime_constraints['min_nodes'], 1)
    usable_nodes = []
    Node.find_each do |node|
      good_node = (node.info['slurm_state'] == 'idle')
      need_procs.each { |node_test| good_node &&= node_test.call(node) }
      if good_node
        usable_nodes << node
        if usable_nodes.count >= min_node_count
          return usable_nodes.map { |node| node.hostname }
        end
      end
    end
    nil
  end

  def nodes_available_for_job(job)
    # Check if there are enough idle nodes with the Job's minimum
    # hardware requirements to run it.  If so, return an array of
    # their names.  If not, up to once per hour, signal start_jobs to
    # hold off launching Jobs.  This delay is meant to give the Node
    # Manager an opportunity to make new resources available for new
    # Jobs.
    #
    # The exact timing parameters here might need to be adjusted for
    # the best balance between helping the longest-waiting Jobs run,
    # and making efficient use of immediately available resources.
    # These are all just first efforts until we have more data to work
    # with.
    nodelist = nodes_available_for_job_now(job)
    if nodelist.nil? and not did_recently(:wait_for_available_nodes, 3600)
      $stderr.puts "dispatch: waiting for nodes for #{job.uuid}"
      @node_wait_deadline = Time.now + 5.minutes
    end
    nodelist
  end

  def start_jobs
    @todo.each do |job|
      next if @running[job.uuid]

      cmd_args = nil
      case Server::Application.config.crunch_job_wrapper
      when :none
        if @running.size > 0
            # Don't run more than one at a time.
            return
        end
        cmd_args = []
      when :slurm_immediate
        nodelist = nodes_available_for_job(job)
        if nodelist.nil?
          if Time.now < @node_wait_deadline
            break
          else
            next
          end
        end
        cmd_args = ["salloc",
                    "--chdir=/",
                    "--immediate",
                    "--exclusive",
                    "--no-kill",
                    "--job-name=#{job.uuid}",
                    "--nodelist=#{nodelist.join(',')}"]
      else
        raise "Unknown crunch_job_wrapper: #{Server::Application.config.crunch_job_wrapper}"
      end

      if Server::Application.config.crunch_job_user
        cmd_args.unshift("sudo", "-E", "-u",
                         Server::Application.config.crunch_job_user,
                         "PATH=#{ENV['PATH']}",
                         "PERLLIB=#{ENV['PERLLIB']}",
                         "PYTHONPATH=#{ENV['PYTHONPATH']}",
                         "RUBYLIB=#{ENV['RUBYLIB']}",
                         "GEM_PATH=#{ENV['GEM_PATH']}")
      end

      job_auth = ApiClientAuthorization.
        new(user: User.where('uuid=?', job.modified_by_user_uuid).first,
            api_client_id: 0)
      if not job_auth.save
        $stderr.puts "dispatch: job_auth.save failed"
        next
      end

      crunch_job_bin = (ENV['CRUNCH_JOB_BIN'] || `which arv-crunch-job`.strip)
      if crunch_job_bin == ''
        raise "No CRUNCH_JOB_BIN env var, and crunch-job not in path."
      end

      require 'shellwords'

      arvados_internal = Rails.configuration.git_internal_dir
      if not File.exists? arvados_internal
        $stderr.puts `mkdir -p #{arvados_internal.shellescape} && cd #{arvados_internal.shellescape} && git init --bare`
      end

      repo_root = Rails.configuration.git_repositories_dir
      src_repo = File.join(repo_root, job.repository + '.git')
      if not File.exists? src_repo
        src_repo = File.join(repo_root, job.repository, '.git')
        if not File.exists? src_repo
          $stderr.puts "dispatch: No #{job.repository}.git or #{job.repository}/.git at #{repo_root}"
          sleep 1
          next
        end
      end

      git = "git --git-dir=#{arvados_internal.shellescape}"

      # check if the commit needs to be fetched or not
      commit_rev = `#{git} rev-list -n1 #{job.script_version.shellescape} 2>/dev/null`.chomp
      unless $? == 0 and commit_rev == job.script_version
        # commit does not exist in internal repository, so import the source repository using git fetch-pack
        cmd = "#{git} fetch-pack --no-progress --all #{src_repo.shellescape}"
        $stderr.puts cmd
        $stderr.puts `#{cmd}`
        unless $? == 0
          $stderr.puts "dispatch: git fetch-pack failed"
          sleep 1
          next
        end        
      end

      # check if the commit needs to be tagged with this job uuid
      tag_rev = `#{git} rev-list -n1 #{job.uuid.shellescape} 2>/dev/null`.chomp
      if $? != 0
        # no job tag found, so create one
        cmd = "#{git} tag #{job.uuid.shellescape} #{job.script_version.shellescape}"
        $stderr.puts cmd
        $stderr.puts `#{cmd}`
        unless $? == 0
          $stderr.puts "dispatch: git tag failed"
          sleep 1
          next
        end
      else
        # job tag found, check that it has the expected revision
        unless tag_rev == job.script_version
          # Uh oh, the tag doesn't point to the revision we were expecting.
          # Someone has been monkeying with the job record and/or git.
          $stderr.puts "dispatch: Already a tag #{job.script_version} pointing to commit #{tag_rev} but expected commit #{job.script_version}"
          job.state = "Failed"
          if not job.save
            $stderr.puts "dispatch: job.save failed"
            next
          end
          next
        end
      end

      cmd_args << crunch_job_bin
      cmd_args << '--job-api-token'
      cmd_args << job_auth.api_token
      cmd_args << '--job'
      cmd_args << job.uuid
      cmd_args << '--git-dir'
      cmd_args << arvados_internal

      $stderr.puts "dispatch: #{cmd_args.join ' '}"

      begin
        i, o, e, t = Open3.popen3(*cmd_args)
      rescue
        $stderr.puts "dispatch: popen3: #{$!}"
        sleep 1
        next
      end

      $stderr.puts "dispatch: job #{job.uuid}"
      start_banner = "dispatch: child #{t.pid} start #{Time.now.ctime.to_s}"
      $stderr.puts start_banner

      @running[job.uuid] = {
        stdin: i,
        stdout: o,
        stderr: e,
        wait_thr: t,
        job: job,
        stderr_buf: '',
        started: false,
        sent_int: 0,
        job_auth: job_auth,
        stderr_buf_to_flush: '',
        stderr_flushed_at: 0,
        bytes_logged: 0,
        events_logged: 0,
        log_truncated: false
      }
      i.close
      update_node_status
    end
  end

  def read_pipes
    @running.each do |job_uuid, j|
      job = j[:job]

      # Throw away child stdout
      begin
        j[:stdout].read_nonblock(2**20)
      rescue Errno::EAGAIN, EOFError
      end

      # Read whatever is available from child stderr
      stderr_buf = false
      begin
        stderr_buf = j[:stderr].read_nonblock(2**20)
      rescue Errno::EAGAIN, EOFError
      end

      if stderr_buf
        j[:stderr_buf] << stderr_buf
        if j[:stderr_buf].index "\n"
          lines = j[:stderr_buf].lines("\n").to_a
          if j[:stderr_buf][-1] == "\n"
            j[:stderr_buf] = ''
          else
            j[:stderr_buf] = lines.pop
          end
          lines.each do |line|
            $stderr.print "#{job_uuid} ! " unless line.index(job_uuid)
            $stderr.puts line
            pub_msg = "#{Time.now.ctime.to_s} #{line.strip} \n"
            if not j[:log_truncated]
              j[:stderr_buf_to_flush] << pub_msg
            end
          end

          if not j[:log_truncated]
            if (Rails.configuration.crunch_log_bytes_per_event < j[:stderr_buf_to_flush].size or
                (j[:stderr_flushed_at] + Rails.configuration.crunch_log_seconds_between_events < Time.now.to_i))
              write_log j
            end
          end
        end
      end
    end
  end

  def reap_children
    return if 0 == @running.size
    pid_done = nil
    j_done = nil

    if false
      begin
        pid_done = waitpid(-1, Process::WNOHANG | Process::WUNTRACED)
        if pid_done
          j_done = @running.values.
            select { |j| j[:wait_thr].pid == pid_done }.
            first
        end
      rescue SystemCallError
        # I have @running processes but system reports I have no
        # children. This is likely to happen repeatedly if it happens at
        # all; I will log this no more than once per child process I
        # start.
        if 0 < @running.select { |uuid,j| j[:warned_waitpid_error].nil? }.size
          children = @running.values.collect { |j| j[:wait_thr].pid }.join ' '
          $stderr.puts "dispatch: IPC bug: waitpid() error (#{$!}), but I have children #{children}"
        end
        @running.each do |uuid,j| j[:warned_waitpid_error] = true end
      end
    else
      @running.each do |uuid, j|
        if j[:wait_thr].status == false
          pid_done = j[:wait_thr].pid
          j_done = j
        end
      end
    end

    return if !pid_done

    job_done = j_done[:job]
    $stderr.puts "dispatch: child #{pid_done} exit"
    $stderr.puts "dispatch: job #{job_done.uuid} end"

    # Ensure every last drop of stdout and stderr is consumed
    read_pipes
    write_log j_done # write any remaining logs

    if j_done[:stderr_buf] and j_done[:stderr_buf] != ''
      $stderr.puts j_done[:stderr_buf] + "\n"
    end

    # Wait the thread (returns a Process::Status)
    exit_status = j_done[:wait_thr].value.exitstatus

    jobrecord = Job.find_by_uuid(job_done.uuid)
<<<<<<< HEAD
    if exit_status != 75 and jobrecord.started_at
      # Clean up state fields in case crunch-job exited without
      # putting the job in a suitable "finished" state.
      jobrecord.running = false
      jobrecord.finished_at ||= Time.now
      if jobrecord.success.nil?
        jobrecord.success = false
      end
=======
    if exit_status.to_i != 75 and jobrecord.state == "Running"
      # crunch-job did not return exit code 75 (see below) and left the job in
      # the "Running" state, which means there was an unhandled error.  Fail
      # the job.
      jobrecord.state = "Failed"
>>>>>>> 1b189a09
      jobrecord.save!
    else
      # Don't fail the job if crunch-job didn't even get as far as
      # starting it. If the job failed to run due to an infrastructure
      # issue with crunch-job or slurm, we want the job to stay in the
      # queue. If crunch-job exited after losing a race to another
      # crunch-job process, it exits 75 and we should leave the job
      # record alone so the winner of the race do its thing.
      #
      # There is still an unhandled race condition: If our crunch-job
      # process is about to lose a race with another crunch-job
      # process, but crashes before getting to its "exit 75" (for
      # example, "cannot fork" or "cannot reach API server") then we
      # will assume incorrectly that it's our process's fault
      # jobrecord.started_at is non-nil, and mark the job as failed
      # even though the winner of the race is probably still doing
      # fine.
    end

    # Invalidate the per-job auth token
    j_done[:job_auth].update_attributes expires_at: Time.now

    @running.delete job_done.uuid
  end

  def update_pipelines
    expire_tokens = @pipe_auth_tokens.dup
    @todo_pipelines.each do |p|
      pipe_auth = (@pipe_auth_tokens[p.uuid] ||= ApiClientAuthorization.
                   create(user: User.where('uuid=?', p.modified_by_user_uuid).first,
                          api_client_id: 0))
      puts `export ARVADOS_API_TOKEN=#{pipe_auth.api_token} && arv-run-pipeline-instance --run-pipeline-here --no-wait --instance #{p.uuid}`
      expire_tokens.delete p.uuid
    end

    expire_tokens.each do |k, v|
      v.update_attributes expires_at: Time.now
      @pipe_auth_tokens.delete k
    end
  end

  def run
    act_as_system_user
    @running ||= {}
    @pipe_auth_tokens ||= { }
    $stderr.puts "dispatch: ready"
    while !$signal[:term] or @running.size > 0
      read_pipes
      if $signal[:term]
        @running.each do |uuid, j|
          if !j[:started] and j[:sent_int] < 2
            begin
              Process.kill 'INT', j[:wait_thr].pid
            rescue Errno::ESRCH
              # No such pid = race condition + desired result is
              # already achieved
            end
            j[:sent_int] += 1
          end
        end
      else
        refresh_todo unless did_recently(:refresh_todo, 1.0)
        update_node_status
        unless @todo.empty? or did_recently(:start_jobs, 1.0) or $signal[:term]
          start_jobs
        end
        unless (@todo_pipelines.empty? and @pipe_auth_tokens.empty?) or did_recently(:update_pipelines, 5.0)
          update_pipelines
        end
      end
      reap_children
      select(@running.values.collect { |j| [j[:stdout], j[:stderr]] }.flatten,
             [], [], 1)
    end
  end

  protected

  def too_many_bytes_logged_for_job(j)
    return (j[:bytes_logged] + j[:stderr_buf_to_flush].size >
            Rails.configuration.crunch_limit_log_event_bytes_per_job)
  end

  def too_many_events_logged_for_job(j)
    return (j[:events_logged] >= Rails.configuration.crunch_limit_log_events_per_job)
  end

  def did_recently(thing, min_interval)
    @did_recently ||= {}
    if !@did_recently[thing] or @did_recently[thing] < Time.now - min_interval
      @did_recently[thing] = Time.now
      false
    else
      true
    end
  end

  # send message to log table. we want these records to be transient
  def write_log running_job
    return if running_job[:log_truncated]
    return if running_job[:stderr_buf_to_flush] == ''
    begin
      # Truncate logs if they exceed crunch_limit_log_event_bytes_per_job
      # or crunch_limit_log_events_per_job.
      if (too_many_bytes_logged_for_job(running_job))
        running_job[:log_truncated] = true
        running_job[:stderr_buf_to_flush] =
          "Server configured limit reached (crunch_limit_log_event_bytes_per_job: #{Rails.configuration.crunch_limit_log_event_bytes_per_job}). Subsequent logs truncated"
      elsif (too_many_events_logged_for_job(running_job))
        running_job[:log_truncated] = true
        running_job[:stderr_buf_to_flush] =
          "Server configured limit reached (crunch_limit_log_events_per_job: #{Rails.configuration.crunch_limit_log_events_per_job}). Subsequent logs truncated"
      end
      log = Log.new(object_uuid: running_job[:job].uuid,
                    event_type: 'stderr',
                    owner_uuid: running_job[:job].owner_uuid,
                    properties: {"text" => running_job[:stderr_buf_to_flush]})
      log.save!
      running_job[:bytes_logged] += running_job[:stderr_buf_to_flush].size
      running_job[:events_logged] += 1
    rescue
      running_job[:stderr_buf] = "Failed to write logs\n" + running_job[:stderr_buf]
    end
    running_job[:stderr_buf_to_flush] = ''
    running_job[:stderr_flushed_at] = Time.now.to_i
  end

end

# This is how crunch-job child procs know where the "refresh" trigger file is
ENV["CRUNCH_REFRESH_TRIGGER"] = Rails.configuration.crunch_refresh_trigger

Dispatcher.new.run<|MERGE_RESOLUTION|>--- conflicted
+++ resolved
@@ -446,23 +446,14 @@
     exit_status = j_done[:wait_thr].value.exitstatus
 
     jobrecord = Job.find_by_uuid(job_done.uuid)
-<<<<<<< HEAD
-    if exit_status != 75 and jobrecord.started_at
-      # Clean up state fields in case crunch-job exited without
-      # putting the job in a suitable "finished" state.
-      jobrecord.running = false
-      jobrecord.finished_at ||= Time.now
-      if jobrecord.success.nil?
-        jobrecord.success = false
-      end
-=======
-    if exit_status.to_i != 75 and jobrecord.state == "Running"
+    if exit_status != 75 and jobrecord.state == "Running"
       # crunch-job did not return exit code 75 (see below) and left the job in
       # the "Running" state, which means there was an unhandled error.  Fail
       # the job.
       jobrecord.state = "Failed"
->>>>>>> 1b189a09
-      jobrecord.save!
+      if not jobrecord.save
+        $stderr.puts "dispatch: jobrecord.save failed"
+      end
     else
       # Don't fail the job if crunch-job didn't even get as far as
       # starting it. If the job failed to run due to an infrastructure
