--- conflicted
+++ resolved
@@ -222,7 +222,7 @@
   is_locked_by_uuid: ~
   tasks_summary: {}
   runtime_constraints: {}
-<<<<<<< HEAD
+  state: Queued
 
 # A job with a log collection that can be parsed by the log viewer.
 job_with_real_log:
@@ -230,7 +230,4 @@
   created_at: 2014-09-01 12:00:00
   owner_uuid: zzzzz-tpzed-xurymjxw79nv3jz
   log: 3399cbb0953a7823618f3e288a85ee26+81
-  script_version: 7def43a4d3f20789dda4700f703b5514cc3ed250
-=======
-  state: Queued
->>>>>>> 359d96e3
+  script_version: 7def43a4d3f20789dda4700f703b5514cc3ed250