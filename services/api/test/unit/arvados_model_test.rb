--- conflicted
+++ resolved
@@ -87,44 +87,26 @@
     end
   end
 
-<<<<<<< HEAD
-  test "unique uuid index exists on all models with the column uuid" do
-    tables = ActiveRecord::Base.connection.tables
-    tables.each do |table|
-      columns = ActiveRecord::Base.connection.columns(table)
+  [['uuid', {unique: true}],
+   ['owner_uuid', {}]].each do |the_column, requires|
+    test "unique index on all models with #{the_column}" do
+      checked = 0
+      ActiveRecord::Base.connection.tables.each do |table|
+        columns = ActiveRecord::Base.connection.columns(table)
 
-      uuid_column = columns.select do |column|
-        column.name == 'uuid'
+        next unless columns.collect(&:name).include? the_column
+
+        indexes = ActiveRecord::Base.connection.indexes(table).reject do |index|
+          requires.map do |key, val|
+            index.send(key) == val
+          end.include? false
+        end
+        assert_includes indexes.collect(&:columns), [the_column], 'no index'
+        checked += 1
       end
-
-      if !uuid_column.empty?
-        indexes = ActiveRecord::Base.connection.indexes(table)
-        uuid_index = indexes.select do |index|
-          index.columns == ['uuid'] and index.unique == true
-        end
-
-        assert !uuid_index.empty?, "#{table} does not have unique uuid index"
-      end
-    end
-  end
-
-  test "owner uuid index exists on all models with the owner_uuid column" do
-    all_tables = ActiveRecord::Base.connection.tables
-
-    all_tables.each do |table|
-      columns = ActiveRecord::Base.connection.columns(table)
-
-      uuid_column = columns.select do |column|
-        column.name == 'owner_uuid'
-      end
-
-      if !uuid_column.empty?
-        indexes = ActiveRecord::Base.connection.indexes(table)
-        owner_uuid_index = indexes.select do |index|
-          index.columns == ['owner_uuid']
-        end
-        assert !owner_uuid_index.empty?, "#{table} does not have owner_uuid index"
-      end
+      # Sanity check: make sure we didn't just systematically miss everything.
+      assert_operator(10, :<, checked,
+                      "Only #{checked} tables have a #{the_column}?!")
     end
   end
 
@@ -146,28 +128,6 @@
         end
         assert !search_index_by_columns.empty?, "#{table} has no search index with columns #{search_index_columns}. Instead found search index with columns #{search_index_by_name.first.andand.columns}"
       end
-=======
-  [['uuid', {unique: true}],
-   ['owner_uuid', {}]].each do |the_column, requires|
-    test "unique index on all models with #{the_column}" do
-      checked = 0
-      ActiveRecord::Base.connection.tables.each do |table|
-        columns = ActiveRecord::Base.connection.columns(table)
-
-        next unless columns.collect(&:name).include? the_column
-
-        indexes = ActiveRecord::Base.connection.indexes(table).reject do |index|
-          requires.map do |key, val|
-            index.send(key) == val
-          end.include? false
-        end
-        assert_includes indexes.collect(&:columns), [the_column], 'no index'
-        checked += 1
-      end
-      # Sanity check: make sure we didn't just systematically miss everything.
-      assert_operator(10, :<, checked,
-                      "Only #{checked} tables have a #{the_column}?!")
->>>>>>> c4e7c6d5
     end
   end
 end